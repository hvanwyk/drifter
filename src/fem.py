import numpy as np
from scipy import sparse, linalg
import numbers
from mesh import QuadCell, Edge, Vertex
from bisect import bisect_left       
from _operator import index
from itertools import count

"""
Finite Element Classes
"""

class FiniteElement(object):
    """
    Parent Class: Finite Elements
    """
    def __init__(self, dim, element_type):   
        self.__element_type = element_type
        self.__dim = dim    
        self._cell_type = None
        
    def dim(self):
        """
        Returns the spatial dimension
        """
        return self.__dim
     
     
    def cell_type(self):
        """
        Returns 'quadrilateral', 'triangle' or None
        """
        return self._cell_type
        
        
class QuadFE(FiniteElement):
    """
    Continuous Galerkin finite elements on quadrilateral cells 
    """
    def __init__(self, dim, element_type):
        FiniteElement.__init__(self, dim, element_type)
        
        if element_type == 'DQ0':
            """
            -------------------------------------------------------------------
            Constant Elements
            -------------------------------------------------------------------
            
            -----     
            | 0 |
            -----
            
            TODO: Test
            """
            p = [lambda x: np.ones(shape=x.shape)]
            px = [lambda x: np.zeros(shape=x.shape)]
            pxx = [lambda x: np.zeros(shape=x.shape)]
            dofs_per_vertex = 0
            dofs_per_edge = 0
            dofs_per_cell = 1
            if dim == 1: 
                basis_index = [0]
                ref_nodes = 0.5
            elif dim == 2: 
                basis_index = [(0,0)]
                ref_nodes = np.array([[0.5, 0.5]])
                pattern = ['I']
            else:
                raise Exception('Only 1D and 2D supported.')
                
        elif element_type in ['Q1','DQ1']:
            """
            -------------------------------------------------------------------
            Linear Elements
            -------------------------------------------------------------------
        
            2---3
            |   |
            0---1
            """
            
            p  = [lambda x: 1-x, lambda x: x]
            px = [lambda x:-1*np.ones(x.shape), lambda x: 1*np.ones(x.shape)]
            pxx = [lambda x: 0*np.ones(x.shape), lambda x: 0*np.ones(x.shape)]
            if dim == 1:
                #
                # One Dimensional
                # 
                dofs_per_vertex = 1
                dofs_per_edge = 0
                dofs_per_cell = 0
                basis_index  = [0,1]
                ref_nodes = [0.0,1.0]
            elif dim == 2:
                #
                # Two Dimensional
                #
                dofs_per_vertex = 1
                dofs_per_edge = 0
                dofs_per_cell = 0
                basis_index = [(0,0),(1,0),(0,1),(1,1)]
                ref_nodes = np.array([[0,0],[1,0],[0,1],[1,1]])
                pattern = ['SW','SE','NW','NE']
        
        elif element_type in ['Q2','DQ2']:
            """
            -------------------------------------------------------------------
            Quadratic Elements 
            -------------------------------------------------------------------
        
            2---7---3
            |       |
            4   8   5 
            |       |
            0---6---1
        
            """
            
            p =  [ lambda x: 2*x*x-3*x + 1.0, 
                   lambda x: 2*x*x-x, 
                   lambda x: 4.0*x-4*x*x ]
                
            px = [ lambda x: 4*x -3, 
                   lambda x: 4*x-1,
                   lambda x: 4.0-8*x ]
            
            pxx = [ lambda x: 4*np.ones(x.shape), \
                    lambda x: 4*np.ones(x.shape), \
                    lambda x: -8*np.ones(x.shape)]
            
            if dim == 1:
                #
                # One Dimensional
                # 
                dofs_per_vertex = 1
                dofs_per_edge = 0
                dofs_per_cell = 1
                basis_index = [0,1,2]
                ref_nodes = np.array([0.0,1.0,0.5])
            elif dim == 2:
                #
                # Two Dimensional
                #
                dofs_per_vertex = 1 
                dofs_per_edge = 1
                dofs_per_cell = 1
                basis_index = [(0,0),(1,0),(0,1),(1,1),
                               (0,2),(1,2),(2,0),(2,1),(2,2)]
                ref_nodes = np.array([[0.0,0.0],[1.0,0.0],[0.0,1.0],[1.0,1.0],
                                  [0.0,0.5],[1.0,0.5],[0.5,0.0],[0.5,1.0],
                                  [0.5,0.5]])
                pattern = ['SW','SE','NW','NE','W','E','S','N','I']
            else:
                raise Exception('Only 1D and 2D currently supported.')
             
        elif element_type in ['Q3','DQ3']:
            """
            -------------------------------------------------------------------
            Cubic Elements
            -------------------------------------------------------------------
            
            2---10---11---3
            |             |
            5   14   15   7
            |             |
            4   12   13   6
            |             |
            0----8---9----1 
            """
            
            p = [lambda x: -4.5*(x-1./3.)*(x-2./3.)*(x-1.),
                 lambda x:  4.5*x*(x-1./3.)*(x-2./3.),
                 lambda x: 13.5*x*(x-2./3.)*(x-1.),
                 lambda x: -13.5*x*(x-1./3.)*(x-1.) ]
                
            px = [lambda x: -13.5*x*x + 18*x - 5.5,
                  lambda x: 13.5*x*x - 9*x + 1.0,
                  lambda x: 40.5*x*x - 45*x + 9.0,
                  lambda x: -40.5*x*x + 36*x -4.5]
            
            pxx = [lambda x: -27*x + 18, \
                   lambda x: 27*x - 9, \
                   lambda x: 81*x - 45, \
                   lambda x: -81*x + 36]
            
            if dim == 1:
                #
                # One Dimensional
                #
                dofs_per_vertex = 1
                dofs_per_edge = 0
                dofs_per_cell = 2
                basis_index = [0,1,2,3]
                ref_nodes = np.array([0.0,1.0,1/3.0,2/3.0])
            elif dim == 2:
                #
                # Two Dimensional
                #
                dofs_per_vertex = 1 
                dofs_per_edge = 2
                dofs_per_cell = 4
                basis_index = [(0,0),(1,0),(0,1),(1,1),
                               (0,2),(0,3),(1,2),(1,3),(2,0),(3,0),(2,1),(3,1),
                               (2,2),(3,2),(2,3),(3,3)]
                ref_nodes = np.array([[0.0,0.0],[1.0,0.0],
                                      [0.0,1.0],[1.0,1.0],
                                      [0.0,1./3.],[0.0,2./3.],
                                      [1.0,1./3.],[1.0,2./3.], 
                                      [1./3.,0.0],[2./3.,0.0], 
                                      [1./3.,1.0],[2./3.,1.0],
                                      [1./3.,1./3.],[2./3.,1./3.],
                                      [1./3.,2./3.],[2./3.,2./3.]])
                pattern = ['SW','SE','NW','NE','W','W','E','E','S','S','N','N',
                           'I','I','I','I']
        self._cell_type = 'quadrilateral' 
        self.__dofs = {'vertex':dofs_per_vertex, 'edge':dofs_per_edge,'cell':dofs_per_cell}               
        self.__basis_index = basis_index
        self.__p = p
        self.__px = px
        self.__pxx = pxx
        self.__element_type = element_type
        self.__ref_nodes = ref_nodes
        self.__torn_element = True if element_type[:2]=='DQ' else False
        if dim == 2:
            self.pattern = pattern
    
    
    def local_dof_matrix(self):
        if hasattr(self, '__local_dof_matrix'):
            #
            # Return matrix if already computed
            #
            return self.__local_dof_matrix
        else:
            #
            # Construct matrix
            # 
            poly_degree = self.polynomial_degree()
            n = poly_degree + 1
            local_dof_matrix = np.zeros((n,n))
            count = 0
            #
            # Vertices upside down Z
            #
            dpv = self.n_dofs('vertex')
            if dpv > 0:
                local_dof_matrix[[0,0,-1,-1],[0,-1,0,-1]] = np.arange(0,4*dpv)
                count += 4*dpv
            
            #
            # Edges
            # 
            dpe = self.n_dofs('edge')
            
            # East
            local_dof_matrix[1:-1,0] = np.arange(count,count+dpe) 
            count += dpe 
            
            # West
            local_dof_matrix[1:-1,-1] = np.arange(count,count+dpe) 
            count += dpe  
            
            # South
            local_dof_matrix[0,1:-1] = np.arange(count,count+dpe) 
            count += dpe 
            
            # North
            local_dof_matrix[-1,1:-1] = np.arange(count,count+dpe) 
            count += dpe 
            
            #
            # Interior
            # 
            dpi = int(np.sqrt(self.n_dofs('cell')))
            i_dofs = np.arange(count,count+dpi*dpi).reshape((dpi,dpi))
            local_dof_matrix[1:-1,1:-1] = i_dofs
            
            self.__local_dof_matrix = local_dof_matrix
            return local_dof_matrix
        
    def basis_index(self):
        return self.__basis_index
    
      
    #def cell_type(self):
    #    return self.__cell_type
    
    
    def element_type(self):
        """
        Return the finite element type (Q0, Q1, Q2, or Q3)
        """ 
        return self.__element_type
    
    
    def torn_element(self):
        """
        Return whether the element is torn (discontinuous)
        """
        return self.__torn_element
    
        
    def polynomial_degree(self):
        """
        Return the finite element's polynomial degree 
        """
        return int(list(self.__element_type)[-1])
    
        
    def n_dofs(self,key=None):
        """
        Return the number of dofs per elementary entity
        """
        # Total Number of dofs
        if key is None:
            d = self.dim()
            return 2**d*self.__dofs['vertex'] + \
                   2*d*self.__dofs['edge'] + \
                   self.__dofs['cell']
        else:
            assert key in self.__dofs.keys(), 'Use "vertex","edge", "cell" for key'
            return self.__dofs[key]
    
    def loc_dofs_on_edge(self,direction):
        """
        Returns the local dofs on a given edge
        """    
        edge_dofs = []
        for i in range(self.n_dofs()):
            if direction in self.pattern[i]:
                edge_dofs.append(i)
        return edge_dofs
    
    
    def pos_on_edge(self, direction):
        """
        Returns the positions of dofs along each edge in order
        from left-to-right and low-to-high.
        
        Input:
        
            direction: str, cartographic direction (WESN)
            
        Output:
        
            pos_ordered: list, positions. 
        """
        assert direction in ['N','S','E','W'], 'Direction not supported.'
        positions = []
        count = 0
        for pos in self.pattern:
            if pos == direction:
                positions.append((pos,count))
                count += 1
            elif direction in pos:
                positions.append(pos)
            
        min_pos = 'S'+direction if direction in ['E','W'] else direction+'W'
        max_pos = 'N'+direction if direction in ['E','W'] else direction+'E'
  
        dpe = self.n_dofs('edge')
        pos_ordered = [min_pos] + [(direction,i) for i in range(dpe)] + [max_pos]       
        return pos_ordered
    
    
    def reference_nodes(self):
        """
        Returns vertices used to define nodal basis functions on reference cell
        """
        return self.__ref_nodes
    
     
        
    def phi(self, n, x):
        """
        Evaluate the nth basis function at the point x
        
        Inputs: 
        
            n: int, basis function number
            
            x: double, point at which function is to be evaluated
               (double if dim=1, or tuple if dim=2) 
        """
        x = np.array(x)
        assert n < self.n_dofs(), 'Basis function index exceeds n_dof'
        #
        # 1D 
        # 
        if self.dim() == 1:
            i = self.__basis_index[n]
            return self.__p[i](x)
        #
        # 2D
        # 
        elif self.dim() == 2:
            # TODO: Doesn't work for tuples...
            i1,i2 = self.__basis_index[n]
            return self.__p[i1](x[:,0])*self.__p[i2](x[:,1])
            
        else:
            raise Exception('Only 1D and 2D elements supported.')


    def dphi(self,n,x,var=0):
        """
        Evaluate the partial derivative nth basis function
        
        Inputs:
        
            n: int, basis function number
            
            x: double, point at which we evaluate the derivative
            
            var: int, variable w.r.t. which we differentiate (0 or 1)
            
        Output:
        
          dphi_dx or dphi_dy  
        """
        assert n < self.n_dofs(), 'Basis index exceeds n_dofs.'
        assert var < 2, 'Use 0 or 1 for var.'
        #
        # 1D
        # 
        if self.dim() == 1: 
            i = self.__basis_index[n]
            return self.__px[i](x)
        #
        # 2D
        # 
        elif self.dim() == 2:
            i1,i2 = self.__basis_index[n]
            if var == 0:
                #
                # dphi_dx
                #
                return self.__px[i1](x[:,0])*self.__p[i2](x[:,1])
            elif var == 1:
                #
                # dphi_dy
                # 
                return self.__p[i1](x[:,0])*self.__px[i2](x[:,1])
   
   
    def d2phi(self, n, x, var):
        """
        Evaluate the second partial derivative of the nth basis function
        
        Inputs: 
        
            n: int, basis function number 
            
            x: double, (n_points, dim) array of points at which to evaluate
                the basis function.
                
            var: int, dim-tuple of variables (0 or 1) wrt which we differentiate  
                e.g. var=(0,1) computes phi_xy(x)
                
        Output:
        
            d2phi
        
        """
        assert n < self.n_dofs(), 'Basis index exceeds n_dofs.'
        assert all(var) < 2, 'Use tuple of 0s for x or 1s for y.'
        #
        # 1D 
        #
        if self.dim() == 1:
            i = self.__basis_index[n]
            return self.__pxx[i](x)
        #
        # 2D
        #          
        elif self.dim() == 2:
            i1,i2 = self.__basis_index[n]
            j1,j2 = var 
            if j1==0 and j2==0:
                # 
                # p_xx
                #
                return self.__pxx[i1](x[:,0])*self.__p[i2](x[:,1])
            elif (j1==0 and j2==1) or (j1==1 and j2==0):
                #
                # p_xy or p_yx
                #
                return self.__px[i1](x[:,0])*self.__px[i2](x[:,1])
            elif j1==1 and j2==1:
                #
                # p_yy
                #
                return self.__p[i1](x[:,0])*self.__pxx[i2](x[:,1])
         
    
    def shape(self, x, derivatives=(0,), local_dofs='all'):
        """
        Evaluate all shape functions at a given 
        
        Inputs: 
        
            x: double, points at which shape functions are to be evaluated. 
                forms
                    - (n_points, n_dim) array, or
                    - list of n_points n_dim-tuples,
                    - list of n_points vertices
            
            
            derivatives: tuple, (order,i,j) where 
                - order specifies the order of the derivative,
                - i,j specify the variable wrt which we differentiate
                e.g. (2,0,0) computes d^2p/dx^2 = p_xx,
                     (2,1,0) computes d^2p/dxdy = p_yx
 
                        
            local_dofs: int, list of local dof indices whose entries in
                range(self.n_dofs).
                
                
        Output: 
        
        phi: double, (n_points, len(local_dofs)) array of shape functions,
            evaluated at the given points.
        """
        #
        # Convert x to array
        #
        if type(x) is np.ndarray:
            x_ref = x
            n_points, n_dim = x_ref.shape 
        elif type(x) is list:
            n_points = len(list)
            if type(x[0]) is tuple:
                #
                # Convert tuples to array
                # 
                assert all(type(xi) is tuple for xi in x), \
                    'List entries should all be tuples.'
                x_ref = np.array(x)
            elif isinstance(x[0], Vertex):
                #
                # Convert Vertex objects to array
                #
                assert all(isinstance(xi,Vertex) for xi in x),\
                    'List entries should all be Vertex class' 
                n_dim = len(x[0].coordinate())
                x_ref = np.empty((n_points,n_dim))
                for i in range(n_points):
                    x_ref[i,:] = x[i].coordinate()
            else:        
                raise Exception('Only lists of tuples or ' + \
                                'Vertex objects allowed')
        else:
            raise Exception('Only arrays, or lists of tuples'+ \
                            'or Vertex objects allowed.')
        
        
        #
        # Check whether points lie in reference domain. 
        #
        assert all(x_ref.ravel() >= 0), 'All entries should be nonnegative.'
        assert all(x_ref.ravel() <= 1), 'All entries should be at most 1.'
        
        #
        # Check local_dof numbers
        # 
        n_dofs = self.n_dofs()
        if local_dofs=='all':
            #
            # No local dofs given: use them all
            # 
            local_dofs = range(n_dofs)
        else:
            #
            # Local dofs given: check if they're ok.
            # 
            all(type(i) is np.int for i in local_dofs),
            'Local dofs must be of type int.'
            
            all((i>=0) and (i<=n_dofs) for i in local_dofs),
            'Local dofs not in range.'
            
        phi = np.zeros((n_points,n_dofs))
        if derivatives[0] == 0:
            #
            # No derivatives
            #
            for i in range(n_dofs):
                phi[:,i] = self.phi(i,x_ref)  
        elif derivatives[0] == 1:
            # 
            # First derivatives
            #
            i_var = derivatives[1]
            for i in range(n_dofs):
                phi[:,i] = self.dphi(i,x_ref,var=i_var)
        elif derivatives[0]==2:
            #
            # Second derivatives
            #         
            for i in range(n_dofs):
                phi[:,i] = self.d2phi(i,x_ref,derivatives[1:])
        
        return phi
            
            
    def constraint_coefficients(self):
        """
        Returns the constraint coefficients of a typical bisected edge. 
        Vertices on the coarse edge are numbered in increasing order, 
        e.g. 0,1,2,3 for Q2,
        
        Output:
        
            constraint: double, dictionary whose keys are the fine node numbers  
            
        Notes: This works only for 2D quadcells
        """        
        dpe = self.n_dofs('edge')
        edge_shapefn_index = [0] + [i for i in range(2,dpe+2)] + [1]
        coarse_index = [2*r for r in range(dpe+2)]
        fine_index = range(2*dpe+3)
        constraint = [{},{}]
        for i in fine_index:
            if not i in coarse_index:
                c = []
                for j in edge_shapefn_index:
                    c.append(self.__p[j](0.5*float(i)/float(dpe+1)))
                if i < dpe+1:
                    constraint[0][i] = c
                elif i==dpe+1:
                    constraint[0][i] = c
                    constraint[1][i-(dpe+1)] = c
                else:
                    constraint[1][i-(dpe+1)] = c  
        return constraint
        

class TriFE(FiniteElement):
    """
    Continuous Galerkin finite elements on triangular cells

        Define a shape function on the reference triangle with vertices 
        (0,0), (1,0), and (0,1).

    """
    def __init__(self, dim, element_type):
        """
        Constructor
        
        Inputs:
        
            dim: int, physical dimension
            
            element_type: str, type of triangular element 
                ('P1','P2','P3',or 'Bubble')
        """
        FiniteElement.__init__(self,dim,element_type)

        #
        # One dimensional 
        #
        if dim == 1:
            if element_type == 'P1':
                n_dof = 2
                self.__phi = [lambda x: 1-x, lambda x: x]
                self.__phix = [lambda x: -1.0, lambda x: 1.0]  
                            
                 
            elif element_type == 'P2':
                n_dof = 3
                self.__phi = [lambda x: 2*x*x-3*x + 1.0, 
                              lambda x: 2*x*x-x, 
                              lambda x: 4.0*x-4*x*x]
                
                self.__phix = [lambda x: 4*x -3, 
                               lambda x: 4*x-1,
                               lambda x: 4.0-8*x]
                
            elif element_type == 'P3':
                n_dof = 4
                self.__phi = [lambda x: -4.5*(x-1./3.)*(x-2./3.)*(x-1.),
                              lambda x:  4.5*x*(x-1./3.)*(x-2./3.),
                              lambda x: 13.5*x*(x-2./3.)*(x-1.),
                              lambda x: -13.5*x*(x-1./3.)*(x-1.) ]
                
                self.__phix = [lambda x: -13.5*x*x + 18*x - 5.5,
                               lambda x: 13.5*x*x - 9*x + 1.0,
                               lambda x: 40.5*x*x - 45*x + 9.0,
                               lambda x: -40.5*x*x + 36*x -4.5]
            else: 
                raise Exception('Use P1, P2, or P3 for element_type.')
            
        elif dim == 2:
            #
            # Two dimensional
            # 
            if element_type == 'P1':
                #
                # Piecewise linear basis
                #
                n_dof = 3
                self.__phi = [lambda x,y: 1.0-x-y, lambda x,y: x, lambda x,y: y]

                self.__phix = [lambda x,y: -1.0, lambda x,y: 1.0, lambda x,y: 0.0]

                self.__phiy = [lambda x,y: -1.0, lambda x,y: 0.0, lambda x,y: 1.0]

            elif element_type == 'P2':
                #
                # Piecewise quadratic basis
                #
                n_dof = 6
                self.__phi = \
                    [lambda x,y: 1.0 - 3*x - 3*y + 2*x*x + 4*x*y + 2*y*y,
                     lambda x,y:     - 1*x       + 2*x*x,
                     lambda x,y:           - 1*y                 + 2*y*y,
                     lambda x,y:       4*x       - 4*x*x - 4*x*y,
                     lambda x,y:                           4*x*y,
                     lambda x,y:             4*y         - 4*x*y - 4*y*y]

                self.__phix = \
                    [lambda x,y:     - 3.0       + 4*x   + 4*y,
                     lambda x,y:     - 1.0       + 4*x,
                     lambda x,y: 0.0,
                     lambda x,y:       4.0       - 8*x   - 4*y,
                     lambda x,y:                           4*y,
                     lambda x,y:                         - 4*y]

                self.__phiy = \
                    [lambda x,y:           - 3.0         + 4*x   + 4*y,
                     lambda x,y: 0.0,
                     lambda x,y:           - 1.0                 + 4*y,
                     lambda x,y:                         - 4*x,
                     lambda x,y:                           4*x,
                     lambda x,y:             4.0         - 4*x   - 8*y]

            elif element_type == 'Bubble':
                #
                # Bubble elements
                #
                n_dof = 7
                self.__phi = \
                    [lambda x,y: (1.-x-y)*(2*(1.-x-y)-1.) +  3*(1.-x-y)*x*y,
                     lambda x,y: x*(2*x-1.)               +  3*(1.-x-y)*x*y,
                     lambda x,y: y*(2*y-1.)               +  3*(1.-x-y)*x*y,
                     lambda x,y: 4*(1.-x-y)*x             - 12*(1.-x-y)*x*y,
                     lambda x,y: 4*x*y                    - 12*(1.-x-y)*x*y,
                     lambda x,y: 4*y*(1.-x-y)             - 12*(1.-x-y)*x*y,
                     lambda x,y: 27*(1.-x-y)*x*y]

                self.__phix = \
                    [lambda x,y: -3.0 + 4*x +  7*y -  6*x*y -  3*(y**2),
                     lambda x,y: -1.0 + 4*x +  3*y -  6*x*y -  3*(y**2),
                     lambda x,y:               3*y -  6*x*y -  3*(y**2),
                     lambda x,y:  4.0 - 8*x - 16*y + 24*x*y + 12*(y**2),
                     lambda x,y:            -  8*y + 24*x*y + 12*(y**2),
                     lambda x,y:            - 16*y + 24*x*y + 12*(y**2),
                     lambda x,y:              27*y - 54*x*y - 27*(y**2)]

                self.__phiy = \
                    [lambda x,y: -3.0 +  7*x + 4*y -  6*x*y -  3*(x**2),
                     lambda x,y:         3*x       -  6*x*y -  3*(x**2),
                     lambda x,y: -1.0 +  3*x + 4*y -  6*x*y -  3*(x**2),
                     lambda x,y:       -16*x       + 24*x*y + 12*(x**2),
                     lambda x,y:       - 8*x       + 24*x*y + 12*(x**2),
                     lambda x,y:  4.0 - 16*x - 8*y + 24*x*y + 12*(x**2),
                     lambda x,y:        27*x       - 54*x*y - 27*(x**2)]
        self.__n_dof = n_dof
        self.__cell_type = 'triangle'
        
    
    def phi(self,n,x):
        """
        Evaluate the nth basis function at the point x
        
        Inputs:
        
            n: int, basis function index
            
            x: double, point at which to evaluate the basis function
        """
        assert n < self.n_dofs(), 'Basis function index exceeds n_dof'
        #
        # 1D 
        # 
        if self.dim() == 1:
            return self.__phi[n](x)
        #
        # 2D
        # 
        elif self.dim() == 2:
            return self.__phi[n](*x)
        
        
    def dphi(self,n,x,var=0):
        """
        Evaluate the partial derivative of the nth basis function
        """
        assert n < self.n_dofs(), 'Basis function index exceeds n_dof'
        #
        # 1D
        # 
        if self.dim() == 1:
            return self.__phix[n](x)
        #
        # 2D 
        #
        elif self.dim() == 2:
            if var == 0:
                return self.__phix[n](*x)
            elif var == 1:
                return self.__phiy[n](*x)
            else:
                raise Exception('Can only differentiate wrt variable 0 or 1.')


class Function(object):
    """
    Function class for finite element objects.
    
    Attributes:
    
        mesh [None]: Mesh, computational mesh
        
        element [None]: FiniteElement, element
        
        dofhandler [None]: DofHandler object, defined via mesh and element 
        
        __dim: int, number of spatial dimensions 
        
        __flag: str/int, marker for submesh on which function is defined
        
        __f: function/vector, used to compute function values 
        
        __n_samples: int, number of samples stored 
        
        __type: str, 'explicit' for explicit function, 'nodal' for nodal 
            finite element function.
    
    Methods:
    
        global_dofs: Returns list of of global dofs associated with fn nodes
        
        eval: Evaluate the function at given set of points
        
        interpolate: Interpolate a Function on a (different) mesh, element
        
        project: Project a Function onto a finite element space defined by
            a mesh, element pair.
        
        derivative: Returns the derivative of given Function as a Function.
        
        times: Returns the product of given function with another
    """
    
    
    def __init__(self, f, fn_type, mesh=None, element=None, \
                 dofhandler=None, flag=None):
        """
        Constructor:
        
        
        Inputs:
    
            f: function or vector whose length is consistent with the dofs 
                required by the mesh/element/flag or dofhandler/flag. 
                f can also be passed as an (n_dofs, n_samples) array.  
                
            fn_type: str, function type ('explicit', 'nodal', or 'constant')
            
            mesh [None]: Mesh, on which the function will be defined
            
            element [None]: FiniteElement, on whch the function will be defined
            
            dofhandler [None]: DofHandler, specifying the mesh and element on
                which the function is defined.
            
            flag [None]: str/int, marker specifying submesh
            
            
        Note: We allow for the option of specifying multiple realizations 
            - If the function is not stochastic, the number of samples is None
            - If the function has multiple realizations, its function values 
                are stored in an (n_dofs, n_samples) array. 
    
        """ 
        #
        # Construct DofHandler if possible
        # 
        if dofhandler is not None:
            assert isinstance(dofhandler, DofHandler), 'Input dofhandler ' +\
                'should be of type DofHandler.'
        elif mesh is not None and element is not None:
            dofhandler = DofHandler(mesh, element)
        self.dofhandler = dofhandler
        
        # Distribute Dofs and store them
        if self.dofhandler is not None:
            nested = False if flag is None else True
            self.dofhandler.distribute_dofs(nested=nested)
            self.__global_dofs = self.dofhandler.get_global_dofs(flag=flag)
            
        if fn_type == 'explicit':
            # ---------------------------
            # Explicit function
            # ---------------------------
            dim = f.__code__.co_argcount
            if mesh is not None:
                assert dim == mesh.dim(), \
                'Number of inputs and mesh dimension do not match.'
            elif dofhandler is not None:
                assert dim == dofhandler.mesh.dim(), \
                'Number of inputs and mesh dimension do not match.'
                  
            n_samples = None               
            fn = f
            
        elif fn_type == 'nodal':
            # ---------------------------
            # Nodal (finite element) function
            # ---------------------------
            assert self.dofhandler is not None, \
            'If function_type is "nodal", dofhandler '\
            '(or mesh and element required).' 

            if callable(f):
                #
                # Function passed explicitly
                #
                dim = f.__code__.co_argcount
                assert dim == dofhandler.mesh.dim(), \
                'Number of inputs and mesh dimension do not match.'
                
                x = dofhandler.dof_vertices(flag=flag)
                nf = dofhandler.n_dofs(flag=flag)
                n_samples = None
                if dim == 1:
                    fn = f(x)
                elif dim == 2: 
                    fn = f(x[:,0],x[:,1])
                    
            elif type(f) is np.ndarray:
                # 
                # Function passed as an array
                # 
                # Determine number of samples
                if len(f.shape)==1:
                    n_samples = None
                    nf = f.shape[0]
                    fn = f
                else:
                    nf, n_samples = f.shape
                    fn = f
                
                assert nf == self.dofhandler.n_dofs(flag=flag),\
                    'The number of entries of f does not equal'+\
                    ' the number of dofs.' 
                dim = self.dofhandler.mesh.dim() 
            
                
        elif fn_type == 'constant':
            # ---------------------------
            # Constant function
            # ---------------------------
            dim = None
            # Determine number of samples
            if type(f) is np.ndarray:
                assert len(f.shape)==1, 'Constant functions are passed '+\
                'as scalars or vectors.'
                n_samples = len(f)
                fn = f
            elif isinstance(f, numbers.Real):
                n_samples = None
                fn = f
                 
        else:
            raise Exception('Variable function_type should be: '+\
                            ' "explicit", "nodal", or "constant".')        
        
        self.__dim = dim       
        self.__f = fn
        self.__flag = flag 
        self.__n_samples = n_samples
        self.__type = fn_type
 
 
    def assign(self, v, pos=None):
        """
        Assign function values to the function in the specified position
        
        Inputs: 
        
            v: double, array 
            
            pos: int, array or constant (indicating position)
            
        """
        assert self.fn_type() != 'explicit', \
        'Only nodal or constant Functions can be assigned function values'
        
        if pos is not None:
            # Check if position is compatible with sample size
            if isinstance(pos, numbers.Real):
                assert pos <= self.n_samples(),\
                'Position "pos" exceeds the sample size.'
            elif type(pos) is np.ndarray:
                assert pos.max() <= self.n_samples(),\
                'Maximum position in "pos" exceeds sample size.'
        if self.fn_type() == 'nodal':
            #
            # Nodal function
            #
            if not isinstance(v, numbers.Real):
                assert v.shape[0] == self.fn().shape[0],\
                'Assigned vector incompatible length with function.'
            
            if pos is not None:
                self.__f[:,pos] = v
            else:
                # No position specified: overwrite values
                self.__f = v   
                
                # Update sample size
                if len(v.shape) == 1:
                    # 1d vector -> no samples
                    n_samples = None
                elif len(v.shape) == 2:
                    _, n_samples = v.shape
                    self.__n_samples = n_samples
                    
        elif self.fn_type() == 'constant':
            #
            # Constant function
            #
            if pos is not None: 
                self.__f[pos] = v
            else:
                self.__f = v
                              
 
         
    def global_dofs(self):
        """
        Returns the global dofs associated with the function values. 
        (Only appropriate for nodal type functions).
        """    
        if self.__type == 'nodal':
            return self.__global_dofs
        else:
            raise Exception('Function must be of type "nodal".')
    
    
    def flag(self):
        """
        Returns the flag used to define the mesh restriction on which 
        the function is defined
        """    
        return self.__flag
    
        
    def input_dim(self):
        """
        Returns the dimension of the function's domain
        """
        return self.__dim
    
    
    def output_dim(self):
        """
        Returns the dimensions of the function's output
        
        TODO: Implement this 
        """
        return 1
    
    def n_samples(self):
        """
        Returns the number of realizations stored by the function
        """
        return self.__n_samples
    
        
    def fn_type(self):
        """
        Returns function type
        """
        return self.__type

    
    def fn(self):
        """
        Return the function 'kernel'
        """
        return self.__f
    
    
    def eval(self, x, node=None, derivative=(0,), samples='all'):
        """
        Evaluate function at an array of points x
        
        Inputs:
        
            x: double, function input in the form of an (n_points, dim) array,
                or a list of vertices or a list of tuples.
            
            node: Node, on which f is evaluated. If included, all points in x
                should be contained in the cell associated with the node. 
                
            derivative: int, tuple, (order,i,j) where order specifies the order
                of the derivative, and i,j specify the variable wrt which we 
                differentiate, e.g. (2,0,0) computes d^2p/dx^2 = p_xx,
                (2,1,0) computes d^2p/dxdy = p_yx
            
            samples: int, (r, ) integer array specifying the samples to evaluate
                or use 'all' to denote all samples
        
        Output:
        
            f(x): (n_points, n_samples) array of outputs
            
        """
        flag = self.__flag
        dim = self.__dim
        # ---------------------------------------------------------------------
        # Parse Input
        # ---------------------------------------------------------------------
        # Deal with singletons 
        if type(x) is tuple \
        or isinstance(x, Vertex) \
        or isinstance(x, numbers.Real):
            is_singleton = True
            x = [x]
        else:
            is_singleton = False
        
        #
        # Convert input to array
        # 
        if type(x) is list:
            # Points in list
            if all(isinstance(xi, Vertex) for xi in x):
                #
                # All points are of type vertex
                #
                assert all(xi.dim==dim for xi in x), \
                'Dimension of Vertex incompatible with that of Function.'
                
                x = [xi.coordinate() for xi in x]
                x = np.array(x)
                
            elif all(type(xi) is tuple for xi in x):
                #
                # All points are tuples
                #
                assert all(len(xi)==dim for xi in x), \
                'Dimensions of tuples incompatible with that of Function.'
                
                x = np.array(x)
                
            else:
                raise Exception(['For x, use arrays or lists'+\
                                 'of tuples or vertices.'])
        
        elif type(x) is np.ndarray:
            #
            # Points in numpy array
            # 
            if dim is not None:
                if len(x.shape)==1:
                    assert dim==1, 'Input 1D but Function is not univariate.'
                elif len(x.shape)==2:
                    assert x.shape[1]==dim,\
                    'Dimension of array incompatible with that of Function.'
                else:
                    raise Exception('Only 1- or 2 dimensional arrays allowed.')  
            
        # ---------------------------------------------------------------------
        # Parse sample size
        # ---------------------------------------------------------------------
<<<<<<< HEAD
        if samples is not 'all':
            assert type(samples) is np.ndarray, \
            'vector specifying samples should be an array'
            
            assert len(samples.shape) == 1, \
            'sample indexing vector should have dimension 1'
            
            assert self.__n_samples > samples.max(), \
            'Sample paths not stored in function.'
            
            sample_size = len(samples)  
=======
        if samples != 'all':
            if type(samples) is int:
                sample_size = 1
            else:
                assert type(samples) is np.ndarray, \
                'vector specifying samples should be an array'
                
                assert len(samples.shape) == 1, \
                'sample indexing vector should have dimension 1'
                
                assert self.__n_samples > samples.max(), \
                'Sample paths not stored in function.'
                
                sample_size = len(samples)  
>>>>>>> 4a6596ed
        
        # ---------------------------------------------------------------------
        # Parse function type
        # ---------------------------------------------------------------------
        if self.fn_type() == 'explicit':
            #
            # Explicit function
            # 
            assert derivative==(0,), \
                'Unable to take derivatives of function directly.'+\
                'Interpolate/Project onto finite element space first.'  
                      
            assert samples=='all', \
                'Use samples="all" for explicit functions.'
            
            if dim == 1:
                f_vec = self.__f(x)
            elif dim == 2:
                f_vec = self.__f(x[:,0], x[:,1])
            else:
                raise Exception('Only 1D and 2D inputs supported.')
    
        elif self.fn_type() == 'nodal':
            #
            # Initialize output array
            #
            n_samples = self.n_samples()
            if n_samples is None:
                f_vec = np.empty(x.shape[0])
            elif samples is 'all':
                f_vec = np.empty((x.shape[0],n_samples))
            else:
                f_vec = np.empty((x.shape[0],sample_size))    
                
            #
            # Determine tree nodes to traverse
            # 
            if node is None:
                node_list = self.dofhandler.mesh.root_node().find_leaves(flag=flag)
            else:
                assert all(node.quadcell().contains_point(x)), \
                'Node specified, but not all points contained in node.'
                node_list = [node]
            #
            # Evaluate function on each node
            #
            for node in node_list:
                #
                # Evaluate function at local dofs 
                # 
                idx_node = [self.__global_dofs.index(i) for i in \
                            self.dofhandler.get_global_dofs(node)]  
                if self.n_samples() is None:
                    f_loc = self.__f[idx_node]
                elif samples is 'all':
                    f_loc = self.__f[idx_node,:]
                else:
<<<<<<< HEAD
                    f_loc = self.__f[np.ix_(idx_node, samples)]
=======
                    f_loc = self.__f[idx_node, samples]
>>>>>>> 4a6596ed
    
                #
                # Evaluate shape function at x-values
                #   
                cell = node.quadcell()  # TODO: Only works in 2d
                in_cell = cell.contains_point(x)
                x_loc = x[in_cell,:]
                x_ref = cell.map_to_reference(x_loc)
                phi = self.dofhandler.element.shape(x_ref, derivatives=derivative)
                #
                # Update output vector
                # 
                if n_samples is None:
                    f_vec[in_cell] = np.dot(phi, f_loc)
                else:
                    f_vec[in_cell,:] = np.dot(phi, f_loc)
                                                                     
            #
            # Determine multiplier for derivatives (chain rule)
            # 
            c = cell.derivative_multiplier(derivative)
            f_vec *= c
        elif self.fn_type() == 'constant':
            n_samples = self.n_samples()
            
            if n_samples is None:
                f_vec = self.fn()*np.ones((x.shape[0]))
            elif samples == 'all':
                one = np.ones((x.shape[0], n_samples))
                f_vec = np.dot(one, self.fn())
            else:
                one = np.ones((x.shape[0], sample_size))
                f_vec = np.dot(one, self.fn()[samples])
                            
        else:
            raise Exception('Function type must be "explicit", "nodal", '+\
                            ' or "constant".')
                                
        if is_singleton:
            return f_vec[0]
        else:
            return f_vec
        
        
    def interpolate(self, mesh=None, element=None, flag=None):
        """
        Return the interpolant of the function on a (new) mesh/element pair 
        
        Inputs:
            
            mesh: Mesh, Physical mesh on which to interpolate
            
            element: QuadFE, element that determines the interpolant
            
            flag [None]: str/int, optional mesh marker
            
        Output:
        
            Function, of nodal type that interpolates the given function at
                the dof vertices defined by the pair (mesh, element).
        """
        if mesh is None:
            mesh = self.dofhandler.mesh
            
        if element is None:
            element = self.dofhandler.element
        #
        # Determine dof vertices
        # 
        dofhandler = DofHandler(mesh, element)
        nested = False if flag is None else True
        dofhandler.distribute_dofs(nested=nested)
        x = dofhandler.dof_vertices(flag=flag)       
        #
        # Evaluate function at dof vertices
        #
        fv = self.eval(x)
        #
        # Define new function
        #
        return Function(fv, fn_type='nodal', mesh=mesh, \
                        element=element, flag=flag) 
    
    
    def derivative(self, derivative):
        """
        Returns the derivative of the function f (stored as a Function). 
        
        Input
        
            derivative: int, tuple, (order,i,j) where order specifies the order
                of the derivative, and i,j specify the variable wrt which we 
                differentiate, e.g. (2,0,0) computes d^2f/dx^2 = f_xx,
                (2,1,0) computes d^2f/dxdy = f_yx
                
                
        Output
        
            df^p/dx^qdy^{p-q}: Function, derivative of current function on the
                same mesh/element.
        """
        flag = self.__flag
        dim = self.__dim  
        mesh, element = self.dofhandler.mesh, self.dofhandler.element
        
        #
        # Tear element if necessary 
        # 
        etype = element.element_type()
        if etype[0] == 'Q':
            etype = 'D' + etype
        element = QuadFE(dim, etype)
        
        #
        # Define new dofhandler
        # 
        dofhandler = DofHandler(mesh, element)
        nested = False if flag is None else True
        dofhandler.distribute_dofs(nested=nested)
        #
        # Determine dof vertices
        #
        x = dofhandler.dof_vertices(flag=flag)       
        #
        # Evaluate function at dof vertices
        #
        fv = self.eval(x, derivative=derivative)
        #
        # Define new function
        #
        return Function(fv, 'nodal', dofhandler=dofhandler, flag=flag) 
    
    
    def times(self, g):
        """
        Form the product of function with another function g. When possible, 
        the product will have the same properties as self. 
        
        
        Inputs: 
        
            g: Function, to be multiplied by
            
            
        Output:
        
            fg: Function, product of self and g.
            
            
        Note: The product's function type is determined by the following table 
        
         g  \  f   : 'explicit' | 'nodal(f)'   | 'constant'
        ---------------------------------------------------  
        'explicit' : 'explicit' | 'nodal(f)'   | 'explicit'
        'nodal(g)' : 'nodal(g)' | 'nodal(f/g)' | 'nodal(g)' 
        'constant' : 'explicit' | 'nodal(f)'   | 'constant'
        
        In the case of 'nodal(f/g)', we determine the finite element space 
        as follows:
            - If element(f) = (D)Qi and element(g) = (D)Qj, 
                then element(fg)=(D)Q_{max(i,j)}
            - If element(f) = DQi and element(g) = Qj (or vice versa), 
                then element(fg) = DQi. 
        """
        assert isinstance(g, Function)
        dim = self.input_dim()
        assert dim == g.input_dim() or dim is None or g.input_dim() is None,\
            'Function domains have incompatible dimensions'
            
        # Determine product's function type
        ftype = self.fn_type()
        gtype = g.fn_type() 
        
        if ftype == 'explicit':
            if gtype == 'explicit':
                # fg is explicit
                if dim == 1:
                    fg_fn = lambda x: self.fn()(x)*g.fn()(x)
                elif dim == 2:
                    fg_fn = lambda x,y: self.fn()(x,y)*g.fn()(x,y)
                fg = Function(fg_fn, 'explicit')
            elif gtype == 'nodal':
                # fg nodal
                x = g.dofhandler.dof_vertices()
                fg_fn = self.eval(x)*g.fn()
                fg = Function(fg_fn, 'nodal', dofhandler=g.dofhandler)
            elif gtype == 'constant':
                # fg explicit
                if dim == 1:
                    fg_fn = lambda x: g.fn()*self.eval(x)
                elif dim == 2:
                    fg_fn = lambda x,y: g.fn()*self.eval(x,y)
                    
        elif ftype == 'nodal':
            if gtype == 'explicit':
                # fg nodal
                x = self.dofhandler.dof_vertices()
                fg_fn = self.fn()*g.eval(x)
                fg = Function(fg_fn, 'nodal', dofhandler=self.dofhandler)
            elif gtype == 'nodal':
                # fg nodal 
                # TODO: finish
                pass
            elif gtype == 'constant':
                fg_fn = g.fn()*self.fn()
                fg = Function(fg_fn, 'nodal', dofhandler=self.dofhandler)
        elif ftype == 'constant':
            if gtype == 'explicit':
                # fg explicit
                if g.input_dim() == 1:
                    fg_fn = lambda x: self.fn()*g.fn()(x)
                elif g.input_dim() == 2:
                    fg_fn = lambda x, y: self.fn()*g.fn()(x,y)
                fg = Function(fg_fn, 'explicit')
            elif gtype == 'nodal':
                # fg nodal
                fg_fn = self.fn()*g.fn()
                fg = Function(fg_fn, 'nodal', dofhandler=g.dofhandler)
            elif gtype == 'constant':
                # fg constant
                fg_fn = self.fn()*g.fn()
                fg = Function(fg_fn, 'constant')
        return fg
    
    
   
    
    
class DofHandler(object):
    """
    Degrees of freedom handler
    """
    def __init__(self, mesh, element):
        """
        Constructor
        """
        self.element = element
        self.mesh = mesh
        self.__global_dofs = {}
        self.__hanging_nodes = {}
        self.__dof_count = 0
        
    
    def clear_dofs(self):
        """
        Clear all dofs
        """
        self.__global_dofs = {}
        self.__dof_count = 0
        
                
    def distribute_dofs(self, nested=False):
        """
        global enumeration of degrees of freedom
        
        Note: When root's children are in a grid, then the root has no DOFs 
        """
        #
        # Ensure the mesh is balanced
        # 
        assert self.mesh.is_balanced(), \
            'Mesh must be balanced before dofs can be distributed.'
            
        if not nested:
            for node in self.mesh.root_node().find_leaves():
                # 
                # Fill in own nodes
                # 
                self.fill_dofs(node)
                
                #
                # Non-DG elements
                # 
                if not self.element.torn_element(): 
                    # 
                    # Share dofs with neighbors
                    #
                    self.share_dofs_with_neighbors(node)
                    
        else:
            for node in self.mesh.root_node().traverse_depthwise():
                if node.type == 'ROOT' and node.grid_size() is not None:
                    pass
                else:       
                    #
                    # Fill in own nodes
                    # 
                    self.fill_dofs(node)
                    
                    #
                    # Share dofs with neighbors
                    # 
                    if not self.element.torn_element(): 
                        #
                        # Share nodes with neighbors
                        # 
                        self.share_dofs_with_neighbors(node, nested=True)
                    
                    #
                    # Share dofs with children
                    # 
                    self.share_dofs_with_children(node)
            
    
    def share_dofs_with_children(self, node):
        """
        Assign shared degrees of freedom with children 
        
        Inputs:
        
            node: Node, whose global dofs are known
         
        Note: Cannot share dofs with children when children are in a grid
        """
        if self.element.element_type() == 'DQ0':
                # Piecewise constant elements can't share nodes with children
                return
            
        if node.has_children(): 
            cell_dofs = self.__global_dofs[node][:]
            cell_dofs = [-1 if c is None else c for c in cell_dofs]
            
            # Keep track of dofs assigned (for torn elements)
            cell_dofs_assigned = [False for i in range(len(cell_dofs))]
            
            #
            # Construct useful array to store dofs of parent cell
            # 
            dps = self.element.n_dofs('edge')+2
            n_fine = 2*dps-1
            fine_dofs = -np.ones((n_fine,n_fine))
            m = self.element.local_dof_matrix().astype(np.int)
            i2 = [2*i for i in range(dps)]
            fine_dofs[np.ix_(i2,i2)] = np.array(cell_dofs)[m]
            #
            # Extract child dofs as sub-matrices
            # 
            for child in node.get_children():
                pos = child.position 
                #
                # Determine sub-indices
                #
                i_pos,j_pos = pos
                if i_pos == 'S':
                    y_rng = np.arange(dps)
                else:
                    y_rng = np.arange(dps-1,2*dps-1)
                if j_pos == 'W':
                    x_rng = np.arange(dps)
                else:
                    x_rng = np.arange(dps-1,2*dps-1)
                #
                # Select sub-array corresponding to child position 
                #
                child_dofs = fine_dofs[np.ix_(y_rng,x_rng)]
                dofs = child_dofs[child_dofs!=-1]
                position = self.element.local_dof_matrix()[child_dofs!=-1]
                
                #
                # Assign global dofs to cell 
                #
                position = [int(p) for p in position] 
                dofs = [int(d) for d in dofs]
                
                 
                if self.element.torn_element():
                    #
                    # If torn element, only assign previously unassigned dofs
                    #
                    for i in range(len(dofs)):
                        i_dof = cell_dofs.index(dofs[i])
                        if not cell_dofs_assigned[i_dof]:
                            #
                            # Dof hasn't been assigned -> assign it 
                            #
                            self.assign_dofs(child, position[i], dofs[i])
                            #
                            # Mark dof as assigned
                            # 
                            cell_dofs_assigned[i_dof] = True
                else:
                    #
                    # Dofs can be shared by neighbors
                    #  
                    self.assign_dofs(child, position, dofs) 
                
                         
                    
    def share_dofs_with_neighbors(self, node, nested=False):
        """
        Assign shared degrees of freedom to neighboring cells
        
        Inputs: 
        
            node: Node, cell in quadmesh
            
            dof_list: list, complete list of cell's global degrees of freedom
            
        Notes:
            
            We assume that the mesh is balanced 
            
        """
        
        opposite = {'N':'S', 'S':'N', 'W':'E', 'E':'W', 
                    'SW':'NE','NE':'SW','SE':'NW','NW':'SE'}
        dof_list = self.__global_dofs[node][:]
        #
        # Diagonal directions
        #
        for diag_dir in ['SW','SE','NW','NE']:
            nb = node.find_neighbor(diag_dir)
            if nb != None:
                pos = self.pos_to_int(diag_dir)
                dof = dof_list[pos]
                opp_dir = opposite[diag_dir]
                opp_pos = self.pos_to_int(opp_dir)
                if nested:
                    self.assign_dofs(nb, opp_pos, dof)
                    self.share_dofs_with_children(nb)
                else:  
                    if nb.has_children(opp_dir):
                        nb = nb.children[opp_dir]
                    self.assign_dofs(nb,opp_pos,dof)    
                
        #
        # W, E, S, N
        # 
        sub_pos = {'E':['SE','NE'], 'W':['SW','NW'], 
                   'N':['NW','NE'], 'S':['SW','SE']}
        dpe = self.element.n_dofs('edge')
        ref_index = range(0,dpe+2) 
        coarse_index = [2*r for r in ref_index]
        for direction in ['W','E','S','N']:
            opp_dir = opposite[direction]
            n_pos = self.element.pos_on_edge(direction)
            dofs = [dof_list[i] for i in self.pos_to_int(n_pos)]
            nb = node.find_neighbor(direction)
            if nb != None:
                if not nested and nb.has_children():
                    #
                    # Neighboring cell has children
                    # 
                    ch_count = 0
                    for sp in sub_pos[opp_dir]:
                        child = nb.children[sp]
                        if child != None:
                            ch_pos = \
                                self.element.pos_on_edge(opp_dir)
                            fine_index = \
                                [r+(dpe+1)*ch_count for r in ref_index]
                            to_pos = []
                            to_dofs = []
                            for i in range(len(fine_index)):
                                if fine_index[i] in coarse_index:
                                    to_pos.append(ch_pos[i])
                                    j = coarse_index.index(fine_index[i])
                                    to_dofs.append(dofs[j])
                            self.assign_dofs(child,to_pos,to_dofs)
                        ch_count += 1
                elif nb.depth == node.depth:
                    #
                    # Same size cell
                    #
                    nb_pos = self.element.pos_on_edge(opp_dir)
                    self.assign_dofs(nb, nb_pos, dofs)
                    if nested:
                        self.share_dofs_with_children(nb)
                elif nb.depth < node.depth:
                    #
                    # Neighbor larger than self
                    # 
                    nb_pos = self.element.pos_on_edge(opp_dir)
                    offset = sub_pos[direction].index(node.position)
                    fine_index = [r+(dpe+1)*offset for r in ref_index]
                    to_pos = []
                    to_dofs = []
                    for i in range(len(coarse_index)):
                        if coarse_index[i] in fine_index:
                            to_pos.append(nb_pos[i])
                            j = fine_index.index(coarse_index[i])
                            to_dofs.append(dofs[j]) 
                    self.assign_dofs(nb, to_pos, to_dofs)

            
    def fill_dofs(self,node):
        """
        Fill in cell's dofs 
        
        Inputs:
        
            node: cell, whose global degrees of freedom are to be augmented
    
        Modify: 
        
            __global_dofs[node]: updated global dofs
            
            __n_global_dofs: updated global dofs count
        """
        dofs_per_cell = self.element.n_dofs()
        if not node in self.__global_dofs:
            #
            # Add node to dictionary if it's not there
            # 
            self.__global_dofs[node] = None
        cell_dofs = self.__global_dofs[node]
        if cell_dofs is None:
            #
            # Instantiate new list
            # 
            count = self.__dof_count
            self.__global_dofs[node] = list(range(count,count+dofs_per_cell))
            self.__dof_count += dofs_per_cell
        else:
            #
            # Augment existing list
            #
            count = self.__dof_count
            for k in range(dofs_per_cell):
                if cell_dofs[k] is None:
                    cell_dofs[k] = count
                    count += 1
            self.__global_dofs[node] = cell_dofs
            self.__dof_count = count        
                    
            
    def assign_dofs(self, node, positions, dofs):
        """
        Assign the degrees of freedom (dofs) to positions in cell (node). 
        The result is stored in the DofHandler's "global_dofs" dictionary. 
        
        Inputs:
        
            node: Node, represents the cell
            
            positions: str, list of positions given by cardinal directions.
            
            dofs: int, list (same length as positions) of degrees of freedom.    
        """    
        #
        # Preprocessing
        #
        if not node in self.__global_dofs:
            #
            # Node not in dictionary -> add it
            # 
            self.__global_dofs[node] = None
            
        cell_dofs = self.__global_dofs[node]
        if cell_dofs is None:
            # 
            # New doflist necessary
            # 
            cell_dofs = [None]*self.element.n_dofs()
        #
        # Turn positions and dofs into lists and check compatibility
        # 
        if not(type(positions) is list):
            positions = [positions]
        if not(type(dofs) is list):
            dofs = [dofs]
        lengths_do_not_match = 'Number of dofs and positions do not match.'
        assert len(positions)==len(dofs),lengths_do_not_match
        #
        # Ensure dofs have correct format
        # 
        dof_is_int = all([type(d) is np.int for d in dofs])
        assert dof_is_int, 'Degrees of freedom should be integers.' 
        dof_is_nonneg = all([d>=0 for d in dofs])
        assert dof_is_nonneg, 'Degrees of freedom should be nonnegative.'
        
        pos_is_int = all([type(p) is np.int for p in positions])
        if not pos_is_int:
            #
            # Convert positions to integers
            # 
            positions = self.pos_to_int(positions)
        
        for pos,dof in zip(positions,dofs):
            if cell_dofs[pos] is not None:
                incompatible_dofs = 'Incompatible dofs. Something fishy.'
                assert cell_dofs[pos] == dof, incompatible_dofs
            else:
                cell_dofs[pos] = dof
        
        self.__global_dofs[node] = cell_dofs
        
    
    def pos_to_int(self, positions):
        """
        Convert a list of positions into indices 
        """
        return_int = False 
        if (not type(positions) is list):
            return_int = True
            positions = [positions]
        index = []
        p = self.element.pattern
        for pos in positions:
            if type(pos) is tuple:
                direction, offset = pos
                direction_error ='Only "W,E,S,N,I" admit multiple entries.'
                assert direction in ['W','E','S','N','I'], direction_error
                int_pos = p.index(direction) + offset
            elif type(pos) is np.int:
                int_pos = pos
            else:
                position_error = 'Position %s not recognized.'%(pos)
                assert pos in p, position_error
                int_pos = p.index(pos)
            index.append(int(int_pos))
        if return_int:
            #
            # Return single integer 
            # 
            return index[0]
        else:
            #
            # Return list of integers
            #
            return index
    
    
    def pos_to_dof(self, dof_list, positions):
        """
        Return a list of dofs corresponding to various positions within a cell
        
        Inputs: 
        
            dof_list: int, list of cell's global degrees of freedom
            
            positions: str, list of positions in the form
                
                Mixed: 'NW','NE','SW','SE'
                
                Directions: 'W', 'E', 'S', 'N' or (direction,i), 
                    i ordered from low high, left to right 
                    
                Interior: 'I' or (I,i), i=0,1,.. ordered row-wise bottom to top
            
        Outputs:
        
            dofs: list of degrees of freedom corresponding to given positions
         
        TODO: I want to get rid of this eventually. 
        """
        dofs = []
        p = self.element.pattern

        # Turn positions into list if only one entry
        if not(type(positions) is list):
            positions = [positions]
            
        for pos in positions:
            if type(pos) is tuple:
                direction, offset = pos
                direction_error ='Only "W,E,S,N,I" admit multiple entries.'
                assert direction in ['W','E','S','N','I'], direction_error
                index = p.index(direction) + offset
            else:
                direction_error = 'Position "%s" not recognized.'%(pos)
                assert pos in p, direction_error
                index = p.index(pos)
            dofs.append(dof_list[index])
        if not(type(positions) is list):
            dofs = dofs[0]
        return dofs    
    
    
    def get_global_dofs(self, node=None, edge_dir=None, flag=None):
        """
        Return all global dofs corresponding to a given cell, or one of its 
        edges.
        
        Inputs:
        
            node: Node, quadtree node associated with cell. If None, return 
                a list of all dofs in (sub)mesh.
            
            edge_dir: str, edge direction (WESN)
            
            flag: str/int, node marker restricting mesh
            
            
        Outputs:
        
             global_dofs: list of cell dofs or edge dofs. 
        """
        if node is not None:
            #
            # Node given
            # 
            if node in self.__global_dofs:
                cell_dofs = self.__global_dofs[node]
                if edge_dir is None:
                    return cell_dofs
                else: 
                    assert edge_dir in ['W','E','S','N'], \
                    'Edge should be one of W, E, S, or N.'    
                    edge_dofs = []
                    for i in range(self.element.n_dofs()):
                        if edge_dir in self.element.pattern[i]:
                            #
                            # If edge appears in an entry, record the dof
                            # 
                            edge_dofs.append(cell_dofs[i])
                    return edge_dofs
            else:
                return None
        else:
            #
            # No node specified, return all dofs of (sub)mesh
            # 
            mesh_dofs = set()
            for leaf in self.mesh.root_node().find_leaves(flag=flag):
                mesh_dofs = mesh_dofs.union(self.__global_dofs[leaf])
            return list(mesh_dofs)
            
        
         
    
    def n_dofs(self, flag=None):
        """
        Return the total number of degrees of freedom distributed so far
        """
        if flag is None:
            return self.__dof_count
        else:
            #
            # Count dofs explicitly
            # 
            dof_set = set()
            for node in self.mesh.root_node().find_leaves(flag=flag):
                dof_set.update(self.get_global_dofs(node))
            return len(dof_set)
            
     
    def dof_vertices(self, node=None, flag=None):
        """
        Return the mesh vertices (or vertices corresponding to node).
        
        TODO: Not dimension aware
        """
        assert hasattr(self, '_DofHandler__dof_count'), \
            'First distribute dofs.'
        rule = GaussRule(1,shape='quadrilateral')
        x_ref = self.element.reference_nodes()
        if node is not None:
            #
            # Vertices corresponding to a single Node->QuadCell
            # 
            g_dofs = self.get_global_dofs(node)
            x = rule.map(node.quadcell(),x=x_ref)
        else:
            #
            # Vertices over entire mesh
            # 
            x = np.empty((self.n_dofs(),2))
            x.fill(np.nan)
            
            for leaf in self.mesh.root_node().find_leaves(flag=flag):
                g_dofs = self.get_global_dofs(leaf)
                x[g_dofs,:] = rule.map(leaf.quadcell(),x=x_ref)
        return x[np.logical_not(np.isnan(x[:,0])),:]
    
                
    def set_hanging_nodes(self):
        """
        Set up the constraint matrix satisfied by the mesh's hanging nodes.
        
        Note: Hanging nodes can only be found once the mesh has been balanced.
        """
     
        hanging_nodes = {}
        sub_pos = {'E':['SE','NE'], 'W':['SW','NW'], 
                   'N':['NW','NE'], 'S':['SW','SE']}
        opposite = {'E':'W','W':'E','N':'S','S':'N'}        
        cc = self.element.constraint_coefficients()
        for node, n_doflist in self.__global_dofs.items():
            #
            # Loop over cells in mesh
            #
            for direction in ['W','E','S','N']:
                #
                # Look in every direction
                # 
                n_dof_pos = self.element.pos_on_edge(direction)
                nb = node.find_neighbor(direction)
                if nb != None and nb.has_children():
                    #
                    # Neighbor has children -> resolve their hanging nodes
                    # 
                    opp = opposite[direction]
                    for i in range(2):
                        child = nb.children[sub_pos[opp][i]]
                        if child != None:
                            #
                            # For each of 2 children, get pos and dof info
                            #  
                            ch_dof_pos = self.element.pos_on_edge(opp)
                            ch_doflist = self.__global_dofs[child]
                            for hn in cc[i].keys():
                                #
                                # Loop over generic hanging nodes, store 
                                # global info in hanging_node dictionary.
                                # 
                                coarse_dofs = self.pos_to_dof(n_doflist, n_dof_pos)
                                hn_dof = self.pos_to_dof(ch_doflist,ch_dof_pos[hn])[0]
                                hanging_nodes[hn_dof] = (coarse_dofs,cc[i][hn])
                        else:
                            print('Child is None')
        self.__hanging_nodes = hanging_nodes
           
      
    def get_hanging_nodes(self):
        """
        Returns hanging nodes of current mesh
        """
        if hasattr(self,'__hanging_nodes'): 
            return self.__hanging_nodes
        else:
            self.set_hanging_nodes()
            return self.__hanging_nodes
        
        
class GaussRule(object):
    """
    Gaussian Quadrature weights and nodes on reference cell
    """
    def __init__(self, order, element=None, shape=None):
        """
        Constructor 
        
        Inputs: 
                    
            order: int, order of quadrature rule
                1D rule: order in {1,2,3,4,5,6}
                2D rule: order in {1,4,9,16,25,36} for quadrilaterals
                                  {1,3,7,13} for triangles 
            
            element: FiniteElement object
            
                OR 
            
            shape: str, 'interval' (subset of R^1), 'edge' (subset of R^2), 
                        'triangle', or 'quadrilateral'
             
        """
        if element is None:
            #
            # Shape explicitly given
            # 
            assert shape in ['interval','edge','triangle','quadrilateral'], \
                "Use 'interval','edge', 'triangle', or 'quadrilateral'."
            if shape == 'interval' or shape == 'edge':
                dim = 1
            else:
                dim = 2
        else:  
            #
            # Shape given by element
            # 
            dim = element.dim()
            assert dim in [1,2], 'Only 1 or 2 dimensions supported.'
            shape = element.cell_type()
              
        use_tensor_product_rules = \
            ( dim == 1 or shape == 'quadrilateral' )
         
        if use_tensor_product_rules:
            #
            # Determine the order of constituent 1D rules
            # 
            if dim == 1:
                assert order in [1,2,3,4,5,6], 'Gauss rules in 1D: 1,2,3,4,5,6.'
                order_1d = order
            elif dim == 2:
                assert order in [1,4,9,16,25,36], 'Gauss rules over quads in 2D: 1,4,16,25'
                order_1d = int(np.sqrt(order))
                
            r = [0]*order_1d  # initialize as list of zeros
            w = [0]*order_1d
            #
            # One Dimensional Rules
            #         
            if order_1d == 1:
                r[0] = 0.0
                w[0] = 2.0
            elif order_1d == 2:
                # Nodes
                r[0] = -1.0 /np.sqrt(3.0)
                r[1] = -r[0]
                # Weights
                w[0] = 1.0
                w[1] = 1.0
            elif order_1d == 3:
                # Nodes
                r[0] =-np.sqrt(3.0/5.0)
                r[1] = 0.0
                r[2] =-r[0]
                # weights
                w[0] = 5.0/9.0
                w[1] = 8.0/9.0
                w[2] = w[0]
            elif order_1d == 4:
                # Nodes
                r[0] =-np.sqrt((3.0+2.0*np.sqrt(6.0/5.0))/7.0)
                r[1] =-np.sqrt((3.0-2.0*np.sqrt(6.0/5.0))/7.0)
                r[2] =-r[1]
                r[3] =-r[0]
                # Weights
                w[0] = 0.5 - 1.0 / ( 6.0 * np.sqrt(6.0/5.0) )
                w[1] = 0.5 + 1.0 / ( 6.0 * np.sqrt(6.0/5.0) )
                w[2] = w[1]
                w[3] = w[0]
            elif order_1d == 5:
                # Nodes
                r[0] =-np.sqrt(5.0+4.0*np.sqrt(5.0/14.0)) / 3.0
                r[1] =-np.sqrt(5.0-4.0*np.sqrt(5.0/14.0)) / 3.0
                r[2] = 0.0
                r[3] =-r[1]
                r[4] =-r[0]
                # Weights
                w[0] = 161.0/450.0-13.0/(180.0*np.sqrt(5.0/14.0))
                w[1] = 161.0/450.0+13.0/(180.0*np.sqrt(5.0/14.0))
                w[2] = 128.0/225.0
                w[3] = w[1]
                w[4] = w[0]
            elif order_1d == 6:
                # Nodes
                r[0] = -0.2386191861
                r[1] = -0.6612093865
                r[2] = -0.9324695142
                r[3] = - r[0]
                r[4] = - r[1]
                r[5] = - r[2]
                # Weights
                w[0] = .4679139346
                w[1] = .3607615730
                w[2] = .1713244924
                w[3] = w[0]
                w[4] = w[1]
                w[5] = w[2]
            
            #
            # Transform from [-1,1] to [0,1]
            #     
            r = [0.5+0.5*ri for ri in r]
            w = [0.5*wi for wi in w]
            
            if dim == 1:
                self.__nodes = np.array(r)
                self.__weights = np.array(w)
            elif dim == 2:
                #
                # Combine 1d rules into tensor product rules
                #  
                nodes = []
                weights = []
                for i in range(len(r)):
                    for j in range(len(r)):
                        nodes.append((r[i],r[j]))
                        weights.append(w[i]*w[j])
                self.__nodes = np.array(nodes)
                self.__weights = np.array(weights)
                
        elif element.cell_type == 'triangle':
            #
            # Two dimensional rules over triangles
            #
            assert order in [1,3,7,13], 'Gauss rules on triangles in 2D: 1, 3, 7 or 13.'
            if order == 1:
                # 
                # One point rule
                #
                r = [(2.0/3.0,1.0/3.0)]
                w = [0.5]
            elif order == 3:
                # 
                # 3 point rule
                #
                r = [0]*order
                
                r[0] = (2.0/3.0, 1.0/6.0)
                r[1] = (1.0/6.0, 2.0/3.0)
                r[2] = (1.0/6.0, 1.0/6.0)
        
                w = [0]*order
                w[0] = 1.0/6.0
                w[1] = w[0]
                w[2] = w[0]
                               
            elif order == 7:
                # The following points correspond to a 7 point rule,
                # see Dunavant, IJNME, v. 21, pp. 1129-1148, 1995.
                # or Braess, p. 95.
                #
                # Nodes
                # 
                t1 = 1.0/3.0
                t2 = (6.0 + np.sqrt(15.0))/21.0
                t3 = 4.0/7.0 - t2
               
                r    = [0]*order 
                r[0] = (t1,t1)
                r[1] = (t2,t2)
                r[2] = (1.0-2.0*t2, t2)
                r[3] = (t2,1.0-2.0*t2)
                r[4] = (t3,t3)
                r[5] = (1.0-2.0*t3,t3)
                r[6] = (t3,1.0-2.0*t3);
                
                #
                # Weights
                #
                t1 = 9.0/80.0
                t2 = ( 155.0 + np.sqrt(15.0))/2400.0
                t3 = 31.0/240.0 - t2
                 
                w     = [0]*order
                w[0]  = t1
                w[1]  = t2
                w[2]  = t2
                w[3]  = t2
                w[4]  = t3
                w[5]  = t3
                w[6]  = t3
            
            elif order == 13:
                r     = [0]*order
                r1    = 0.0651301029022
                r2    = 0.8697397941956
                r4    = 0.3128654960049
                r5    = 0.6384441885698
                r6    = 0.0486903154253
                r10   = 0.2603459660790
                r11   = 0.4793080678419
                r13   = 0.3333333333333
                r[0]  = (r1,r1)
                r[1]  = (r2,r1)
                r[2]  = (r1,r2)
                r[3]  = (r4,r6)
                r[4]  = (r5,r4)
                r[5]  = (r6,r5) 
                r[6]  = (r5,r6) 
                r[7]  = (r4,r5) 
                r[8]  = (r6,r4) 
                r[9]  = (r10,r10) 
                r[10] = (r11,r10) 
                r[11] = (r10,r11) 
                r[12] = (r13,r13) 
            
                w     = [0]*order
                w1    = 0.0533472356088
                w4    = 0.0771137608903
                w10   = 0.1756152574332
                w13   = -0.1495700444677
                w[0]  = w1
                w[1]  = w1
                w[2]  = w1
                w[3]  = w4
                w[4]  = w4
                w[5]  = w4
                w[6]  = w4
                w[7]  = w4
                w[8]  = w4
                w[9] = w10
                w[10] = w10
                w[11] = w10
                w[12] = w13
                
                w = [0.5*wi for wi in w]
                
            self.__nodes = np.array(r)
            self.__weights = np.array(w)  
        self.__cell_type = shape
        self.__dim = dim
        
        
    def nodes(self, direction=None):
        """
        Return quadrature nodes 
        """
        if self.__cell_type == 'edge' and direction is not None:
            #
            # One dimensional rule over edges
            # 
            assert direction in ['W','E','S','N'], \
                'Only directions W,E,S, and N supported.'
            edge_dict = {'W':[(0,0),(0,1)], 
                         'E':[(1,0),(1,1)],
                         'S':[(0,0),(1,0)],
                         'N':[(0,1),(1,1)]}
            verts = edge_dict[direction]
            verts.sort()
            x0,y0 = verts[0]
            x1,y1 = verts[1]
            x_ref = self.__nodes 
            x = x0 + x_ref*(x1-x0)
            y = y0 + x_ref*(y1-y0)
            return np.array([x,y]).T
        else:
            #
            # Return 1D/2D nodes on reference entity 
            # 
            return self.__nodes
       
        
    def weights(self):
        """
        Return quadrature weights
        """
        return self.__weights
       
    
    def n_nodes(self):
        """
        Return the size of the rule
        """
        return len(self.__weights)
    
        
    def map(self, entity, x=None):
        """
        Map from reference to physical cell
        
        Inputs:
        
            entity: QuadCell or Edge to which points are mapped
            
            x: double, points in reference cell in the form of 
                either (i) a length n list of dim-tuples or 
                (ii) an (n,dim) array  
                
        TODO: You cannot map reference edge nodes onto physical edge nodes
            with one dimensional rule. 
        Note: You can map a 1D rule onto an Edge by either 
            (i) directly mapping the 1d nodes onto an edge entity, OR
            (ii) specifying the edge location on the reference cell and then
                mapping the 2D nodes onto the cell. 
        """
        dim = self.__dim
        cell_type = self.__cell_type
        if x is None:
            x_ref = self.__nodes
        else:
            x_ref = np.array(x)
        if dim == 1:
            #
            # One dimensional mesh
            # 
            if cell_type == 'interval':
                #
                # Interval on real line
                # 
                x0, x1 = entity.box()
                x_phys = x0 + (x1-x0)*x_ref
            elif cell_type == 'edge':
                # 
                # Line segment in 2D
                # 
                x0,x1,y0,y1 = entity.box()
                x = x0 + x_ref*(x1-x0)
                y = y0 + x_ref*(y1-y0)
                x_phys = np.array([x,y]).T              
        elif dim == 2:
            #
            # Two dimensional mesh
            # 
            if cell_type == 'triangle':
                #
                # Triangles not supported yet
                #  
                pass
            elif cell_type == 'quadrilateral':
                x0,x1,y0,y1 = entity.box()
                x_phys = np.array([x0 + (x1-x0)*x_ref[:,0], 
                                   y0 + (y1-y0)*x_ref[:,1]]).T
        return x_phys


    def inverse_map(self, entity, x, mapto='2d'):
        """
        Return a point in the given entity, mapped to the standard reference
        domain. 
        
        Inputs:
        
            entity: QuadCell or (Edge,direction) containing points x
            
            x: (n_points,dim) numpy array of points in cell/on edge
            
            mapto: str, '2d' - map points to 2d reference domain
                        '1d' - map points on edge (or 1d cell) to 1d ref domain 
            
        Output:
        
            x_ref: numpy array of equivalent points on the reference cell 
        
        """
        dim = len(x.shape)
        cell_type = self.__cell_type
        x = np.array(x)
        n_points = x.shape[0]
        if dim==1:
            #
            # Map from interval to reference interval
            #
            x0, x1 = entity.box()
            x_ref = (x - x0)/(x1-x0)
        elif cell_type=='edge':
            #
            # Map from edge
            #
            assert len(entity)==2 and isinstance(entity[0],Edge),\
                'entity should be a tuple (Edge,direction)' 
            if mapto=='1d':
                #
                # Map to 1D reference           
                # 
                if entity[1] in ['W','E']:
                    y0,y1 = entity[0].box()
                    x_ref = (x[:,1]-y0)/(y1-y0)
                elif entity[1] in ['N','S']:
                    x0,x1 = entity[0].box()
                    x_ref = (x[:,0]-x0)/(x1-x0)
            elif mapto=='2d':
                x_ref = np.zeros((n_points,2))
                #
                # Map to 2D reference
                #
                if entity[1] in ['W','E']:
                    y0,y1 = entity[0].box()
                    x_ref[:,1] = (x[:,1]-y0)/(y1-y0)
                    if entity[1]=='E':
                        x_ref[:,0] = 1.0
                elif entity[1] in ['N','S']:
                    x0,x1 = entity[0].box()
                    x_ref[:,0] = (x[:,0]-x0)/(x1-x0)
                    if entity[1]=='N':
                        x_ref[:,1] = 1.0
        elif cell_type=='quadrilateral':
            #
            # Map from edge to 2d reference 
            #
            assert isinstance(entity, QuadCell), 'Entity should be a cell.'
            x0,x1,y0,y1 = entity.box()
            x_ref = np.zeros((n_points,2))
            x_ref[:,0] = (x[:,0]-x0)/(x1-x0)
            x_ref[:,1] = (x[:,1]-y0)/(y1-y0)
        elif cell_type == 'triangle':
            raise Exception('Triangles not supported (yet).')        
        return x_ref
        
        
    def jacobian(self, entity):
        """
        Jacobian of the Mapping from reference to physical cell
        """
        dim = self.__dim
        entity_type = self.__cell_type
        if dim == 1:
            #
            # One dimensional mesh
            # 
            if entity_type == 'interval':
                x0, x1 = entity.box()
                jac = x1-x0
            elif entity_type == 'edge':
                # Length of edge
                jac = entity.length()
                
        elif dim == 2:
            #
            # Two dimensional mesh
            #
            if entity_type == 'triangle':
                #
                # Triangles not yet supported
                # 
                pass
            elif entity_type == 'quadrilateral':
                x0,x1,y0,y1 = entity.box()
                jac = (x1-x0)*(y1-y0)
        return jac
        
 
    def rule(self, entity):
        """
        Returns the Gauss nodes and weights on a physical entity - QuadCell, 
        Edge, TriCell, or line segment -  
        """
        x_ref = self.map(entity)
        w = self.weights()
        jac = self.jacobian(entity)
        
        return x_ref, w*jac
        
    
class System(object):
    """
    (Non)linear system to be defined and solved 
    """
    def __init__(self, mesh, element, n_gauss=(4,16), nested=False):
        """
        Set up linear system
        
        Inputs:
        
            mesh: Mesh, finite element mesh
            
            element: FiniteElement, shapefunctions
            
            n_gauss: int tuple, number of quadrature nodes in 1d and 2d respectively
                        
            bnd_conditions: dictionary of boolean functions for marking boundaries
                and boundary data in the form
                {'dirichlet':[m_d,g_d],'neumann':[m_n,g_n], 
                 'robin':[m_r,(gamma,g_r)], 'periodic':m_p}
                where m_i maps a node/edge to a boolean and  
                
    
        """
        self.__mesh = mesh
        self.__element = element
        self.__n_gauss_2d = n_gauss[1]
        self.__n_gauss_1d = n_gauss[0]
        self.__rule_1d = GaussRule(self.__n_gauss_1d,shape='edge')
        self.__rule_2d = GaussRule(self.__n_gauss_2d,shape=element.cell_type())
        self.__dofhandler = DofHandler(mesh,element)
        self.__dofhandler.distribute_dofs(nested=nested)
        # Initialize reference shape functions
        dlist = [(0,),(1,0),(1,1),(2,0,0),(2,0,1),(2,1,0),(2,1,1)]
        self.__phi = {'cell':       dict.fromkeys(dlist, None),
                      ('edge','W'): dict.fromkeys(dlist, None),
                      ('edge','E'): dict.fromkeys(dlist, None),
                      ('edge','S'): dict.fromkeys(dlist, None),
                      ('edge','N'): dict.fromkeys(dlist, None)}  
    
    
    def dofhandler(self):
        """
        Returns dofhandler
        """
        return self.__dofhandler
    
    
    def assemble(self, bilinear_forms=None, linear_forms=None, 
                 boundary_conditions=None):
        """
        Assembles linear system associated with a weak form and accompanying
        boundary conditions. 
        
        Inputs: 
        
            bilinear_forms: list of 3-tuples (function,string,string), where
                function is the kernel function, the first string 
                ('u','ux',or 'uy) is the form of the trial function, and
                the second string ('v','vx','vy') is the form of the test
                functions. 
            
            linear_forms: list of tuples (function, string), where the function
                is the kernel function, and the string ('v','vx','vy')
                is the form of the test function.
            
            boundary_conditions: dictionary whose keys are
                'dirichlet', 'neumann', 'robin', and 'periodic' (not implemented)
                and whose values are lists of tuples (m_bnd, d_bnd), where
                m_fun is used to identify a specific boundary (from either the
                edge [the case for neumann and robin conditions] or from nodal
                values [the case for dirichlet conditions], and d_bnd is the 
                data associated with the given boundary condition: 
                For 'dirichlet': u(x,y) = d_bnd(x,y) on bnd
                    'neumann'  : -n.q*nabla(u) = d_bnd(x,y) on bnd
                    'robin'    : d_bnd = (gamma, g_rob), so that 
                                -n.q*nabla(u) = gamma*(u(x,y)-d_bnd(x,y))
            
        Outputs:
        
            A: double coo_matrix, system matrix determined by bilinear forms and 
                boundary conditions.
                
            b: double, right hand side vector determined by linear forms and 
                boundary conditions.
        
        
        TODO: Include support for tensors. 
        TODO: Include option to assemble multiple matrices     
        """        
        n_nodes = self.__dofhandler.n_dofs()
        n_dofs = self.__element.n_dofs()     
        #
        # Determine the forms to assemble
        #
        if bilinear_forms is not None:
            assert type(bilinear_forms) is list, \
                'Bilinear form should be passed in list.'
            bivals = []
        
        if linear_forms is not None:
            linvec = np.zeros((n_nodes,))
 
        if boundary_conditions is not None:
            #
            # Unpack boundary data
            # 
            if 'dirichlet' in boundary_conditions:
                bc_dirichlet = boundary_conditions['dirichlet']
            else:
                bc_dirichlet = None
            
            if 'neumann' in boundary_conditions:
                bc_neumann = boundary_conditions['neumann']
            else:
                bc_neumann = None
                
            if 'robin' in boundary_conditions:
                bc_robin = boundary_conditions['robin']
            else:
                bc_robin = None
    
        rows = []
        cols = []
        dir_dofs_encountered = set()
        for node in self.__mesh.root_node().find_leaves():
            node_dofs = self.__dofhandler.get_global_dofs(node)
            cell = node.quadcell()            
            #
            # Assemble local system matrices/vectors
            # 
            if bilinear_forms is not None:
                bf_loc = np.zeros((n_dofs,n_dofs))
                for bf in bilinear_forms:
                    bf_loc += self.form_eval(bf, node)
                    
            if linear_forms is not None:
                lf_loc = np.zeros((n_dofs,))
                for lf in linear_forms:
                    lf_loc += self.form_eval(lf, node)
                    
            if boundary_conditions:
                #
                # Boundary conditions
                # 
                for direction in ['W','E','S','N']:
                    edge = cell.get_edges(direction)
                    #
                    # Check for Neumann conditions
                    # 
                    neumann_edge = False
                    if bc_neumann is not None:
                        for bc_neu in bc_neumann:
                            m_neu,g_neu = bc_neu 
                            if m_neu(edge):
                                # --------------------------------------------- 
                                # Neumann edge
                                # ---------------------------------------------
                                neumann_edge = True
                                #
                                # Update local linear form
                                #
                                lf_loc += self.form_eval((g_neu,'v'),node, \
                                                         edge_loc=direction)
                                break
                        #
                        # Else Check Robin Edge
                        #
                        if not neumann_edge and bc_robin is not None:                    
                            for bc_rob in bc_robin:
                                m_rob, data_rob = bc_rob
                                if m_rob(edge):
                                    # ---------------------------------------------
                                    # Robin edge
                                    # ---------------------------------------------
                                    gamma_rob, g_rob = data_rob
                                    #
                                    # Update local bilinear form
                                    #
                                    bf_loc += \
                                        gamma_rob*self.form_eval((g_rob,'u','v'),\
                                                                 node,\
                                                                 edge_loc=direction)
                                    #
                                    # Update local linear form
                                    # 
                                    lf_loc += \
                                        gamma_rob*self.form_eval((g_rob,'v'),\
                                                                 node,\
                                                                 edge_loc=direction)
                                    break                           
                #
                #  Check for Dirichlet Nodes
                #
                x_ref = self.__element.reference_nodes()
                x_cell = self.__rule_2d.map(cell,x=x_ref) 
                cell_dofs = np.arange(n_dofs)
                if bc_dirichlet is not None:
                    list_dir_dofs_loc = []
                    for bc_dir in bc_dirichlet:
                        m_dir,g_dir = bc_dir
                        is_dirichlet = m_dir(x_cell[:,0],x_cell[:,1])
                        if is_dirichlet.any():
                            dir_nodes_loc = x_cell[is_dirichlet,:]
                            dir_dofs_loc = cell_dofs[is_dirichlet]
                            list_dir_dofs_loc.extend(dir_dofs_loc)
                            for j,x_dir in zip(dir_dofs_loc,dir_nodes_loc):
                                #
                                # Modify jth row 
                                #
                                notj = np.arange(n_dofs)!=j
                                uj = g_dir(x_dir[0],x_dir[1])
                                if node_dofs[j] not in dir_dofs_encountered: 
                                    bf_loc[j,j] = 1.0
                                    bf_loc[j,notj]=0.0
                                    lf_loc[j] = uj
                                else:
                                    bf_loc[j,:] = 0.0  # make entire row 0
                                    lf_loc[j] = 0.0
                                #
                                # Modify jth column and right hand side
                                #
                                lf_loc[notj] -= bf_loc[notj,j]*uj 
                                bf_loc[notj,j] = 0.0
                    
                    for dof in list_dir_dofs_loc:
                        dir_dofs_encountered.add(dof)            
            #
            # Local to global mapping
            #
            for i in range(n_dofs):
                #
                # Update right hand side
                #
                if linear_forms is not None:
                    linvec[node_dofs[i]] += lf_loc[i]
                #
                # Update system matrix
                # 
                if bilinear_forms is not None:
                    for j in range(n_dofs):
                        rows.append(node_dofs[i]) 
                        cols.append(node_dofs[j]) 
                        bivals.append(bf_loc[i,j])                                 
        #            
        # Save results as a sparse matrix 
        #
        out = []
        if bilinear_forms is not None:
            A = sparse.coo_matrix((bivals,(rows,cols)))
            out.append(A) 
        if linear_forms is not None:
            out.append(linvec) 
        if len(out) == 1:
            return out[0]
        elif len(out) == 2:
            return tuple(out)
    
    
    def extract_hanging_nodes(self,A,b, compress=False):
        """
        Incorporate hanging nodes into linear system.
    
        Inputs:
    
        A: double, (n,n) sparse matrix in coo format
        
        b: double, (n,1) vector of right hand sides
        
        hanging_nodes: dict, {i_hn:[is_1,...,is_k], [cs_1,...,cs_k]}
            i_hn: hanging node index
            is_j: index of jth supporting node
            cs_j: coefficient of jth supporting basis function, i.e.
            
            phi_{i_hn} = cs_1*phi_{is_1} + ... + cs_k*phi_{is_k}     
            
        compress: bool [False], flag for how the nodes should be accounted for
            True - remove the hanging nodes from the system (the solution 
                can then be reconstructed using "resolve_hanging_nodes").
            False - keep the size of the system, incorporating hanging nodes
                implicitly.
        """
        # Convert A to a lil matrix
        A = A.tolil() 
        
        hanging_nodes = self.__dofhandler.get_hanging_nodes()
        n_rows = A.shape[0]
        for i in range(n_rows):
            #
            # Iterate over all rows
            #
            if i in hanging_nodes.keys():
                #
                # Row corresponds to hanging node
                #
                if not compress:
                    new_indices = [is_j for is_j in hanging_nodes[i][0]] 
                    new_indices.append(i)
                    A.rows[i] = new_indices           
         
                    new_values = [-cs_j for cs_j in hanging_nodes[i][1]] 
                    new_values.append(1)
                    A.data[i] = new_values
                    
                    b[i] = 0
                
            else:
                row = A.rows[i]
                data = A.data[i]
                for hn in hanging_nodes.keys():
                    #
                    # For each row, determine what hanging nodes are supported
                    #
                    if hn in row:    
                        #
                        # If hanging node appears in row, modify
                        #
                        j_hn = row.index(hn)
                        for js,vs in zip(*hanging_nodes[hn]):
                            #
                            # Loop over supporting indices and coefficients
                            # 
                            if js in row:
                                #
                                # Index exists: modify entry
                                #
                                j_js = row.index(js)
                                data[j_js] += vs*data[j_hn]
                            else:
                                #
                                # Insert new entry
                                # 
                                jj = bisect_left(row,js)
                                vi = vs*data[j_hn]
                                row.insert(jj,js)
                                data.insert(jj,vi)
                                j_hn = row.index(hn)  # find hn again
                        #
                        # Zero out column that contains the hanging node
                        #
                        row.pop(j_hn)
                        data.pop(j_hn)
                        if compress:
                            #
                            # Renumber entries to hanging node's right.
                            # 
                            for j in range(j_hn,len(row)):
                                row[j] -= 1
        if compress:
            #
            # Delete rows corresponding to hanging nodes
            #
            hn_list = [hn for hn in hanging_nodes.keys()]
            n_hn = len(hn_list)    
            A.rows = np.delete(A.rows,hn_list,0)
            A.data = np.delete(A.data,hn_list,0)
            b = np.delete(b,hn_list,0)
            A._shape = (A._shape[0]-n_hn, A._shape[1]-n_hn)
        
        return A.tocoo(),b
            
     
    def resolve_hanging_nodes(self,u):
        """
        Enlarge the solution vector u to include hannging nodes  
        
        Inputs:
        
           u: double, (n,) numpy vector of nodal values, without hanging nodes.
            
           hanging_nodes: dict, {i_hn:[is_1,...,is_k], [cs_1,...,cs_k]}
                i_hn: hanging node index
                is_j: index of jth supporting node
                cs_j: coefficient of jth supporting basis function, i.e.
                
                phi_{i_hn} = cs_1*phi_{is_1} + ... + cs_k*phi_{is_k} 
    
                
        Outputs:
            
            uu: double, (n+k,) numpy vector of nodal values which includes 
                hanging nodes.
        """
        hanging_nodes = self.__hanging_nodes
        hang = [hn for hn in hanging_nodes.keys()]
        n = len(u)
        not_hang = [i for i in range(n) if i not in hang]
        k = len(hang)
        uu = np.zeros((n+k,))
        uu.flat[not_hang] = u
        for i in range(k):
            i_s, c_s = hanging_nodes[hang[i]]
            uu[hang[i]] = np.dot(uu[i_s],np.array(c_s))
        return uu   
    
        
    def n_dofs(self):
        """
        Return the number of dofs 
        """
        return self.__dofhandler.n_dofs()
    
    
    def get_global_dofs(self,node):
        """
        Return the degrees of freedom associated with node
        """             
        return self.__dofhandler.get_global_dofs(node)
    
    
    def get_edge_dofs(self,node,direction):
        """
        Return the degrees of freedom associated with edge
        """
        return self.__dofhandler.get_global_dofs(node, direction)
    
    
    def dof_vertices(self):
        """
        Returns the locations of all degrees of freedom
        """
        return self.__dofhandler.dof_vertices()
     
     
    def x_loc(self,cell):
        """
        Return the vertices corresponding to the local cell dofs 
        """   
        x_ref = self.__element.reference_nodes()
        return self.__rule_2d.map(cell,x=x_ref)
         
    
    def bilinear_loc(self,weight,kernel,trial,test):
        """
        Compute the local bilinear form over an element
        """
        return np.dot(test.T, np.dot(np.diag(weight*kernel),trial))
    
    
    def linear_loc(self,weight,kernel,test):
        """
        Compute the local linear form over an element
        """
        return np.dot(test.T, weight*kernel)
    
    
    def shape_eval(self, derivatives=(0,), cell=None,\
                   edge_loc=None, x=None, x_ref=None):
        """
        Evaluate all shape functions at a set of reference points x. If x is 
        not specified, Gauss quadrature points are used. 
        
        Inputs: 
        
            derivatives: tuple specifying the order of the derivative and 
                the variable 
                (0,)  : function evaluation, (default) 
                (1,i) : 1st derivative wrt ith variable, or 
                (2,i,j): 2nd derivative wrt ith and jth variables (i,j in 0,1).
                
            cell: QuadCell, entity over which we evaluate the shape functions
            
            edge_loc: str, specifying edge location (W,E,S,N).
                                      
            x: double, np.array of points in the physical cell
            
            x_ref: double, np.array of points in the reference cell
             
                
        Output:
        
            phi: (n_points,n_dofs) array, the jth column of which is the 
                (derivative of) the jth shape function evaluated at the 
                specified points. 
                
                
        TODO: Move this to the QuadFE
        """
        #
        # Determine multiplier for derivatives (chain rule)
        #
        c = 1
        if derivatives[0] in {1,2} and cell is not None:
            # 
            # There's a map and we're taking derivatives
            #
            x0,x1,y0,y1 = cell.box()
            for i in derivatives[1:]:
                if i==0:
                    c *= 1/(x1-x0)
                elif i==1:
                    c *= 1/(y1-y0)
        #
        # Determine entity
        #
        if edge_loc is None:
            entity = 'cell'
        else:
            assert edge_loc in ['W','E','S','N'], \
            'Edge should be one of "W","E","S", or "N"'
            entity = ('edge',edge_loc)
        #
        # Parse points x/x_ref
        # 
        for_quadrature = False
        if x is None and x_ref is None:
            #
            # Default: use quadrature points
            #
            for_quadrature = True
            if self.__phi[entity][derivatives] is not None:
                #
                # Phi already defined, return it
                # 
                return c*self.__phi[entity][derivatives]
            else:
                #
                # Must evaluate phi
                # 
                if edge_loc is None:
                    x_ref = self.cell_rule().nodes()
                else:
                    x_ref = self.edge_rule().nodes(direction=edge_loc)
        elif x_ref is None and x is not None:
            #
            # Points specified on physical cell, map them to reference
            # 
            x_ref = self.cell_rule().inverse_map(cell,x)
        else:
            #
            # x_ref specified directly
            #
            assert (x_ref is not None) and (x is None),\
            'Ambiguous. Points defined on reference and physical domains.'
        
        #
        # Evaluate shape functions at reference points
        #
        x_ref = np.array(x_ref)
        n_dofs = self.__element.n_dofs()               
        n_points = x_ref.shape[0] 
        phi = np.zeros((n_points,n_dofs))
        if derivatives[0] == 0:
            #
            # No derivatives
            #
            for i in range(n_dofs):
                phi[:,i] = self.__element.phi(i,x_ref)  
        elif derivatives[0] == 1:
            # 
            # First derivatives
            #
            i_var = derivatives[1]
            for i in range(n_dofs):
                phi[:,i] = self.__element.dphi(i,x_ref,var=i_var)
        elif derivatives[0]==2:
            #
            # Second derivatives
            #         
            for i in range(n_dofs):
                phi[:,i] = self.__element.d2phi(i,x_ref,derivatives[1:])
                    
        if for_quadrature and self.__phi[entity][derivatives] is None:
            #
            # Store shape function (at quadrature points) for future use
            # 
            self.__phi[entity][derivatives] = phi
        return c*phi
             
    
    def f_eval(self, f, x, derivatives=(0,)):
        """
        Evaluate a function (or its partial derivatives) at a set of points in
        the domain
        
        Inputs: 
        
            f: function to be evaluated, either defined explicitly, or by its 
                node values, or as a mesh function (cellwise)
                
            x: double, (n,dim) array of points at which to evaluate f.
            
            
        Output:
        
            f_vec: double, (n,) vector of function values at the interpolation
                points.
        """
        # TODO: Replace this with Function.eval
        
        dim = 1 if len(x.shape)==1 else x.shape[1]
        if callable(f):
            #
            # Function explicitly given
            #
            if dim==1:
                f_vec = f(x)
            elif dim==2:
                assert derivatives==(0,), \
                    'Unable to take derivatives of function directly. Discretize'
                f_vec = f(x[:,0],x[:,1])
            else:
                raise Exception('Only 1D and 2D points supported.')
        elif isinstance(f, Function):
            f_vec = f.eval(x)
            
        elif len(f)==self.__mesh.n_cells():
            #
            # Mesh function
            # 
            f_vec = np.empty(x.shape[0])
            f_vec[:] = np.nan
            count = 0
            for node in self.__mesh.root_node().find_leaves():
                cell = node.quadcell()
                in_cell = cell.contains_point(x)
                f_vec[in_cell] = f[count]
                count += 1 
        elif len(f)==self.n_dofs():
            #
            # Nodal function
            # 
            f_vec = np.empty(x.shape[0])
            f_vec[:] = np.nan
            for node in self.__mesh.root_node().find_leaves():
                cell = node.quadcell()
                f_loc = f[self.get_global_dofs(node)]
                in_cell = cell.contains_point(x)
                x_loc = x[in_cell,:]
                f_vec[in_cell] = \
                    self.f_eval_loc(f_loc, node, derivatives=derivatives,\
                                    x=x_loc)
        else:
            raise Exception('Function must be explicit, nodal, or cellwise.')
        
        return f_vec
            
        
    def f_eval_loc(self, f, node, edge_loc=None, derivatives=(0,), x=None):
        """
        Evaluates a function (or its partial derivatives) at a set of 
        local nodes (quadrature nodes if none are specified).
        
        Inputs:
        
            f: function to be evaluated, either defined explicitly, or in
                terms of its LOCAL node values
                
            cell: QuadCell on which f is evaluated
            
            edge_loc: str, specifying edge location (W,E,S,N)
            
            derivatives: tuple specifying the order of the derivative and 
                the variable 
                [(0,)]: function evaluation, 
                (1,i) : 1st derivative wrt ith variable (i=0,1), or 
                (2,i,j) : 2nd derivative wrt ith and jth variables (i,j=0,1)
                
            x: Points (on physical entity) at which we evaluate f. By default,
                x are the Gaussian quadrature points.
        
        Output:  
        
            fv: vector of function values, at x points
        """
        cell = node.quadcell()
        #
        # Parse points x
        # 
        if x is None:
            #
            # Default: use quadrature points
            # 
            if edge_loc is None:
                x_ref = self.cell_rule().nodes()
                x = self.cell_rule().map(cell, x=x_ref)
            else:
                x_ref = self.edge_rule().nodes(direction=edge_loc)
                edge = cell.get_edges(edge_loc)
                x = self.edge_rule().map(edge)
        else:
            x_ref = self.cell_rule().inverse_map(cell,x)
              
        x =  np.array(x)
        #
        # Evaluate function
        #
        n_dofs = self.__element.n_dofs() 
        if callable(f):
            #
            # f is a function
            # 
            if len(x.shape) == 1:
                # one dimensional input
                return f(x)
            elif len(x.shape) == 2:
                # two dimensional input
                return f(x[:,0],x[:,1])
            else: 
                raise Exception('Only 1D and 2D supported.')
        elif isinstance(f, Function):
            #
            # f is a Function object
            # 
            return f.eval(x, node=node)
        elif isinstance(f,numbers.Real):
            #
            # f is a constant
            #
            return f*np.ones(x.shape[0])
        elif len(f) == n_dofs:
            #
            # f is a nodal vector
            #            
            # Evaluate shape functions on reference entity
            phi = self.shape_eval(derivatives=derivatives,cell=cell,\
                                  edge_loc=edge_loc,x_ref=x_ref) 
            return np.dot(phi,f)                    
        else:
            fn_type = str('Function type for {0} not recognized.'.format(f))
            raise Exception(fn_type)
                
          
    def form_eval(self, form, node, edge_loc=None):
        """
        Evaluates the local kernel, test, (and trial) functions of a (bi)linear
        form on a given entity.
        
        Inputs:
        
            form: (bi)linear form as tuple (f,'trial_type','test_type'), where
                
                f: function, constant, or vector of nodes
                
                trial_type: str, 'u','ux',or 'uy'
                
                test_type: str, 'v', 'vx', 'vy'    
                
            node: Node, tree node linked to physical cell  
            
            edge_loc: str, location of edge        
        
        Outputs:
        
            (Bi)linear form
                            
        """
        assert node.is_linked(), 'Tree node must be linked to cell.'
        cell = node.quadcell()
        #
        # Quadrature weights
        # 
        if edge_loc is not None:
            edge = cell.get_edges(edge_loc)
            weight = self.__rule_1d.jacobian(edge)*self.__rule_1d.weights()
        else:
            weight = self.__rule_2d.jacobian(cell)*self.__rule_2d.weights()
                   
        #
        # kernel
        # 
        f = form[0]
        if type(f) is tuple:
            #
            # Kernel already specified: f = (kernel,)
            # 
            kernel = f[0]
            kernel_size = len(kernel)
            assert kernel_size==self.__n_gauss_1d or\
                kernel_size==self.__n_gauss_2d, \
                'Kernel size not compatible with quadrature rule.'
        else:
            kernel = self.f_eval_loc(f,node, edge_loc=edge_loc)
        
        if len(form) > 1:
            #
            # test function               
            # 
            drv = self.parse_derivative_info(form[1])
            test = self.shape_eval(derivatives=drv, cell=cell, \
                                   edge_loc=edge_loc)
            if len(form) > 2:
                #
                # trial function
                # 
                drv = self.parse_derivative_info(form[2])
                trial = test.copy()
                test = self.shape_eval(derivatives=drv, cell=cell,\
                                        edge_loc=edge_loc)
                if len(form) > 3:
                    raise Exception('Only Linear and Bilinear forms supported.')
                else:
                    return self.bilinear_loc(weight, kernel, trial, test) 
            else:
                return self.linear_loc(weight,kernel,test)
        else:
            return np.sum(kernel*weight)           
    
            
    def cell_rule(self):
        """
        Return GaussRule for cell
        """
        
        return self.__rule_2d
    
    
    def edge_rule(self):
        """
        Return GaussRule for edge
        """
        return self.__rule_1d
    
    '''
    def make_generic(self,entity):
        """
        Turn a specific entity (QuadCell or Edge) into a generic one
        e.g. Quadcell --> 'cell'
             (Edge, direction) --> ('edge',direction)
             
        TODO: Is this superfluous? 
        """ 
        if isinstance(entity, QuadCell):
            return 'cell'
        elif len(entity) == 2 and isinstance(entity[0], Edge):
            return ('edge', entity[1])
        else:
            raise Exception('Entity not supported.')
    '''    
        
    def parse_derivative_info(self, dstring):
        """
        Input:
        
            string: string of the form *,*x,*y,*xx, *xy, *yx, *yy, where * 
                stands for any letter.
            
        Output: 
        
            tuple, encoding derivative information  
        """
        s = list(dstring)
        if len(s) == 1:
            #
            # No derivatives
            # 
            return (0,)
        elif len(s) == 2:
            #
            # First order derivative
            # 
            if s[1] == 'x':
                # wrt x
                return (1,0)
            elif s[1] == 'y':
                # wrt y
                return (1,1)
            else:
                raise Exception('Only two variables allowed.')
        elif len(s) == 3:
            #
            # Second derivative
            # 
            if s[1]=='x' and s[2]=='x':
                # f_xx
                return (2,0,0)
            elif s[1]=='x' and s[2]=='y':
                # f_xy
                return (2,0,1)
            elif s[1]=='y' and s[2]=='x':
                # f_yx
                return (2,1,0)
            elif s[1]=='y' and s[2]=='y':
                # f_yy
                return (2,1,1)
            else:
                raise Exception('Use uxx,uxy,uyx, or uyy or v*.')
        else:
            raise Exception('Higher order derivatives not supported.')
        
        
    def interpolate(self, marker_coarse, marker_fine, u_coarse=None):
        """
        Interpolate a coarse grid function at fine grid points.
        
        Inputs:
        
            marker_coarse: str/int, tree node marker denoting the cells of the
                coarse grid.
            
            marker_fine: str/int, tree node marker labeling the cells of the
                fine grid.
                
            u_coarse: double, nodal vector defined on the coarse grid.
            
            
        Outputs: 
        
            if u_coarse is not None:
                
                u_interp: double, nodal vector of interpolant
                
            elif u_coarse is None:
            
                I: double, sparse interplation matrix, u_fine = I*u_coarse
            
        """
        #
        # Initialize
        # 
        n_coarse =  self.__dofhandler.n_dofs(marker_coarse)
        n_fine = self.dofhandler().n_dofs(marker_fine)
        if u_coarse is None:
            #
            # Initialize sparse matrix
            # 
            rows = []
            cols = []
            vals = []
        else:
            #
            # Interpolated nodes
            #
            u_interp = np.empty(n_fine)
        
        #    
        # Construct
        # 
        for node in self.__mesh.root_node().find_leaves(marker_fine):
            if node.has_parent(marker_coarse):
                parent = node.get_parent(marker_coarse)
                node_dofs = self.__dofhandler.get_global_dofs(node)
                parent_dofs = self.__dofhandler.get_global_dofs(parent)
                x = self.__dofhandler.dof_vertices(node)
                phi = self.shape_eval(cell=parent.quadcell(), x=x)
                if u_coarse is not None:
                    #
                    # Update nodal vector
                    # 
                    u_interp[node_dofs] = \
                        np.dot(phi,u_coarse[parent_dofs])
                else:
                    #
                    # Update interpolation matrix
                    # 
                    for i in range(len(node_dofs)):
                        fine_dof = node_dofs[i]
                        if fine_dof not in rows:
                            #
                            # New fine dof
                            # 
                            for j in range(len(parent_dofs)):
                                coarse_dof = parent_dofs[j]
                                phi_val = phi[i,j] 
                                if abs(phi_val) > 1e-9:
                                    rows.append(fine_dof)
                                    cols.append(coarse_dof)
                                    vals.append(phi_val)
        #
        # Return 
        # 
        if u_coarse is not None:
            return u_interp
        else:
            I = sparse.coo_matrix((vals,(rows,cols)),\
                                  shape=(n_fine,n_coarse))
            return I
    
    
    def restrict(self, marker_coarse, marker_fine, u_fine=None):
        """
        Restrict a fine grid function to a coarse mesh.
        
        Inputs:
        
            marker_coarse: str/int, tree node marker denoting the cells of the
                coarse grid.
            
            marker_fine: str/int, tree node marker labeling the cells of the
                fine grid.
                
            u_fine: nodal vector defined on the fine grid. 
            
        
        Outputs:
        
            if u_fine is not None:
            
                u_restrict: double, nodal vector defined on coarse grid
                
            if u_fine is None:
            
                R: double, sparse restriction matrix, u_restrict = R*u_fine
                
        TODO: The "correct" restriction operator is the transpose of the interpolation operator.
        """
        I = self.interpolate(marker_coarse, marker_fine)
        I = I.toarray()
        Q,R = linalg.qr(I, mode='economic')
        R = linalg.solve(R, Q.T)
        if u_fine is None:
            return R
        else:
            return R.dot(u_fine)<|MERGE_RESOLUTION|>--- conflicted
+++ resolved
@@ -1178,20 +1178,7 @@
         # ---------------------------------------------------------------------
         # Parse sample size
         # ---------------------------------------------------------------------
-<<<<<<< HEAD
         if samples is not 'all':
-            assert type(samples) is np.ndarray, \
-            'vector specifying samples should be an array'
-            
-            assert len(samples.shape) == 1, \
-            'sample indexing vector should have dimension 1'
-            
-            assert self.__n_samples > samples.max(), \
-            'Sample paths not stored in function.'
-            
-            sample_size = len(samples)  
-=======
-        if samples != 'all':
             if type(samples) is int:
                 sample_size = 1
             else:
@@ -1205,7 +1192,6 @@
                 'Sample paths not stored in function.'
                 
                 sample_size = len(samples)  
->>>>>>> 4a6596ed
         
         # ---------------------------------------------------------------------
         # Parse function type
@@ -1263,11 +1249,7 @@
                 elif samples is 'all':
                     f_loc = self.__f[idx_node,:]
                 else:
-<<<<<<< HEAD
                     f_loc = self.__f[np.ix_(idx_node, samples)]
-=======
-                    f_loc = self.__f[idx_node, samples]
->>>>>>> 4a6596ed
     
                 #
                 # Evaluate shape function at x-values
