"""
Created 11/22/2016
@author: hans-werner
"""
import unittest
from finite_element import QuadFE, DofHandler, GaussRule, System
from mesh import Mesh, Edge, Vertex
from numpy import sqrt, sum, dot, sin, pi, array, abs, empty, zeros, max, \
                  allclose, eye


class TestFiniteElement(unittest.TestCase):
    """
    Test FiniteElement class
    """
    pass

class TestQuadFE(unittest.TestCase):
    """
    Test QuadFE class
    """
    def test_shape_functions(self):
        for etype in ['Q1','Q2','Q3']:
            element = QuadFE(2,etype)
            n_dofs = element.n_dofs()
            I = eye(n_dofs)
            x = element.ref_vertices()
            for n in range(n_dofs):
                self.assertTrue(allclose(element.phi(n,x),I[:,n]),\
                                'Shape function evaluation incorrect')

class TestTriFE(unittest.TestCase):
    """
    Test TriFE classe
    
    """
    pass

class TestDofHandler(unittest.TestCase):
    """
    Test DofHandler class
    """
    def test_constructor(self):
        pass
    
    def test_distribute_dofs(self):
        #
        # Construct Complicated Mesh
        # 
        mesh = Mesh.newmesh()
        mesh.root_node().mark()
        mesh.refine()
        
        mesh.root_node().children['SE'].mark()
        mesh.refine()
        
        mesh.root_node().children['SE'].children['SW'] = None
    
        
    def test_fill_in_dofs(self):
        pass
    
    def test_positions_along_edge(self):
        mesh = Mesh.newmesh()
        element_type = 'Q3'
        V = QuadFE(2,element_type)
        dofhandler = DofHandler(mesh,V)
        direction = 'N'
        positions = dofhandler.positions_along_edge(direction)
        self.assertEqual(positions[1],('N',0),'Position should be (N,0).')
                 
        
    def test_assign_dofs(self):
        pass
       
    def test_get_dofs(self):
        pass
    
    def test_make_hanging_node_constraints(self):
        pass
        
        

class TestGaussRule(unittest.TestCase):
    """
    Test GaussRule class
    """
    pass

class TestSystem(unittest.TestCase):
    """
    Test System class
    """
    
    def test_bilinear_loc(self):
        pass
    
    def test_linear_loc(self):
        pass
    
    def test_local_eval(self):
        pass
    
    def test_assembly(self):
        # ---------------------------------------------------------------------
        # One square
        # ---------------------------------------------------------------------
        #
        # Mass Matrix
        # 
        mesh = Mesh.newmesh()
        V = QuadFE(2,'Q1')
        s = System(mesh,V, n_gauss=(3,9))
        lf = [(1,'v')]
        bf = [(1,'u','v')]
        A,b = s.assemble(bf,lf)
        AA = 1/36.0*array([[4,2,2,1],[2,4,1,2],[2,1,4,2],[1,2,2,4]])
        self.assertTrue(allclose(A.toarray(),AA),'Incorrect mass matrix')
        b_check = 0.25*array([1,1,1,1])
        self.assertTrue(allclose(b,b_check),'Right hand side incorrect')
        #
        # Stiffness Ax
        # 
        bf = [(1,'ux','vx')]
        Ax = s.assemble(bilinear_forms=bf)
        AAx = 1/6.0*array([[2,-2,1,-1],[-2,2,-1,1],[1,-1,2,-2],[-1,1,-2,2]])
        self.assertTrue(allclose(Ax.toarray(),AAx),
                               'Incorrect stiffness matrix')
        #
        # Stiffness Ay
        # 
        bf = [(1,'uy','vy')]
        A = s.assemble(bilinear_forms=bf)
        AAy = 1/6.0*array([[2,1,-2,-1],[1,2,-1,-2],[-2,-1,2,1],[-1,-2,1,2]])
        self.assertTrue(allclose(A.toarray(),AAy), 'Ay incorrect')


        #
        # Use matrices to integrate
        #
        q = lambda x,y: x*(1-x)*y*(1-y)
        bilinear_forms = [(q,'u','v')]
        linear_forms = [(1,'v')]
        A,_ = s.assemble(bilinear_forms, linear_forms) 
        v = array([1.,1.,1.,1.])
        self.assertAlmostEqual(dot(v,A.tocsr().dot(v))-1.0/36.0, 0,8,\
                               'Should integrate to 4/pi^2.')
        
        # ---------------------------------------------------------------------
        # Elaborate tests with Boundary conditions
        # ---------------------------------------------------------------------
        def m_dirichlet(x,y):
            """
            Dirichlet Node Marker: x = 0
            """
            return (abs(x)<1e-10)
        
        def m_neumann(edge):
            """
            Neumann Edge Marker: x = 1
            """
            x = edge.vertex_coordinates()
            return (abs(x[:,0]-1)<1e-9).all()
                
        def m_robin_1(edge):
            """
            Robin Edge Marker: y = 0 
            """
            x = edge.vertex_coordinates()
            return (abs(x[:,1]-0)<1e-9).all()  
        
        def m_robin_2(edge):
            """
            Robin Edge Marker: y = 1
            """
            x = edge.vertex_coordinates()
            return (abs(x[:,1]-1)<1e-9).all() 
            
        def g_dirichlet(x,y):
            """
            Dirichlet function
            """
            return zeros(shape=x.shape)
        
        def g_neumann(x,y):
            """
            Neumann function
            """        
            return -y*(1-y)
        
        def g_robin_1(x,y):
            """
            Robin boundary conditions for y = 0
            """
            return -x*(1-x)      
        
        def g_robin_2(x,y):
            """
            Robin boundary conditions for y = 1
            """
            return -0.5*x*(1-x)
            
        gamma_1 = 1.0
        gamma_2 = 2.0
        
        u = lambda x,y: x*(1-x)*y*(1-y)  # exact solution
        f = lambda x,y: 2.0*(x*(1-x)+y*(1-y))  # forcing term
        bf = [(1,'ux','vx'),(1,'uy','vy'),(1,'u','v')]  # bilinear forms
        lf = [(f,'v')]  # linear forms
        s = System(mesh, V, n_gauss=(3,9))
        A,b = s.assemble(bilinear_forms=bf,linear_forms=lf,\
                         boundary_conditions=None)
        # check system matrix
        self.assertTrue(allclose(A.toarray(),AA+AAx+AAy),
                        'System matrix incorrect')
        # check right hand side
        bb = 1/6.0*array([1,1,1,1])
        self.assertTrue(allclose(b,bb), 'Right hand side incorrect')
        
        # 
        # Add Neumann boundary conditions
        # 
        bc_1 = {'dirichlet': None, 'neumann': [(m_neumann,g_neumann)],
                'robin': None}
        A,b = s.assemble(bilinear_forms=bf, linear_forms=lf, \
                         boundary_conditions=bc_1)
        # check system matrix
        self.assertTrue(allclose(A.toarray(),AA+AAx+AAy),
                               'System matrix incorrect')
        # check right hand side
        bneu = -1/12.0*array([0,1,0,1])
        self.assertTrue(allclose(b,bb+bneu),\
                        'Right hand side with Neumann incorrect')
        
        #
        # Add Robin boundary conditions
        #
        bc_2 = {'dirichlet': None,\
                'neumann': [(m_neumann,g_neumann)], \
                'robin': [(m_robin_1, (gamma_1,g_robin_1)),\
                          (m_robin_2,(gamma_2,g_robin_2))],\
                'periodic': None}
        A,b = s.assemble(bilinear_forms=bf, linear_forms=lf, \
                         boundary_conditions=bc_2)
        # Check system matrix
        R1 = 1/6.0*array([[2,1,0,0],[1,2,0,0],[0,0,0,0],[0,0,0,0]])
        R2 = 1/3.0*array([[0,0,0,0],[0,0,0,0],[0,0,2,1],[0,0,1,2]])
        self.assertTrue(allclose(A.toarray(),AA+AAx+AAy+R1+R2),'System matrix incorrect')
        
        # check right hand side
        bR1 = -1/12.0*array([1,1,0,0])
        bR2 = -1/12.0*array([0,0,1,1])
        self.assertTrue(allclose(b,bb+bneu+bR1+bR2),\
                        'Right hand side incorrect.')
        #
        # Add Dirichlet boundary conditions 
        # 
        bc_3 = {'dirichlet': [(m_dirichlet,g_dirichlet)],\
                'neumann': [(m_neumann,g_neumann)], \
                'robin': [(m_robin_1, (gamma_1,g_robin_1)),\
                          (m_robin_2,(gamma_2,g_robin_2))],\
                'periodic': None}
        
        A,b = s.assemble(bilinear_forms=bf, linear_forms=lf, \
                   boundary_conditions=bc_3)
        # Check system matrix
        AAdir = array([[1,0,0,0],[0,10.0/9.0,0,-1.0/9.0],
                       [0,0,1.0,0],[0,-1./9.,0,13./9.]]) 
        self.assertTrue(allclose(A.toarray(),AAdir),'System matrix incorrect')
        bbdir = 1/6.0*zeros((4,))
        self.assertTrue(allclose(b,bbdir),'Right hand side incorrect') 
        
        #
        # Test Q2
        #
        mesh = Mesh.newmesh()
        element = QuadFE(2,'Q2')
        s = System(mesh,element,n_gauss=(3,9))
        bf = [(1,'u','v'),(1,'ux','vx'),(1,'uy','vy')]
        lf = [(f,'v')]
        A, b = s.assemble(bilinear_forms=bf, linear_forms=lf)
        rule2d = GaussRule(9,shape='quadrilateral')
        r = rule2d.nodes()
        w = rule2d.weights()
        n_dofs = element.n_dofs()
        AA = zeros((n_dofs,n_dofs))
        AAx = zeros((n_dofs,n_dofs))
        AAy = zeros((n_dofs,n_dofs))
        for i in range(n_dofs):
            for j in range(n_dofs):
                phii = element.phi(i, r)
                phij = element.phi(j, r)
                phiix = element.dphi(i, r, var=0)
                phijx = element.dphi(j, r, var=0)
                phiiy = element.dphi(i, r, var=1)
                phijy = element.dphi(j, r, var=1)
                AA[i,j] = sum(w*phii*phij)
                AAx[i,j] = sum(w*phiix*phijx)
                AAy[i,j] = sum(w*phiiy*phijy)
        self.assertTrue(allclose(AA+AAx+AAy,A.toarray()),'Mass matrix not correct.')
        
        #
        # Test Neumann condition
        # 
        rule_1d = GaussRule(3,shape='edge')
        e_neu = mesh.root_quadcell().get_edges('W')
        r_ref_1d = rule_1d.nodes()
        r_phys_1d = rule_1d.map(e_neu, r_ref_1d)
        w_ref_1d = rule_1d.weights()
        element_1d = QuadFE(1,element.element_type())
        phi0 = element_1d.phi(0,r_ref_1d)
        phi2 = element_1d.phi(2,r_ref_1d)
        phi1 = element_1d.phi(1,r_ref_1d)
        
        w_neu = w_ref_1d*rule_1d.jacobian(e_neu)
        g_neu = g_neumann(r_phys_1d[:,0],r_phys_1d[:,1])
        
        bb_neu = zeros((n_dofs,))
        bb_neu[1] = sum(w_neu*phi0*g_neu)
        bb_neu[5] = sum(w_neu*phi2*g_neu)
        bb_neu[3] = sum(w_neu*phi1*g_neu)
        self.assertTrue(allclose(bb_neu,array([0,-1/60.,0,-1/60.,0,-2./15.,0,0,0])),\
                        'Integration over Neumann boundary incorrect')
        
        A_neu,b_neu = s.assemble(bilinear_forms=bf, linear_forms=lf, \
                             boundary_conditions={'dirichlet': None, 
                                                  'neumann': [(m_neumann,g_neumann)],
                                                  'robin': None})
        self.assertTrue(allclose(b_neu,bb_neu+b),'Right hand side incorrect.')
        self.assertTrue(allclose(A_neu.toarray(),AA+AAx+AAy))
        
        #
        # Test Robin 1 conditions       
        #
        e_r1 = mesh.root_quadcell().get_edges('S') 
        
        r_phys_1d = rule_1d.map(e_r1,r_ref_1d)
        w_r1 = w_ref_1d*rule_1d.jacobian(e_r1)
        g_r1 = g_robin_1(r_phys_1d[:,0], r_phys_1d[:,1])
        bb_r1 = zeros((n_dofs,))
        bb_r1[0] = sum(w_r1*phi0*g_r1)
        bb_r1[1] = sum(w_r1*phi1*g_r1)
        bb_r1[6] = sum(w_r1*phi2*g_r1)
        
        R1 = zeros((n_dofs,n_dofs))
        R1[0,0] = sum(w_r1*phi0*phi0)
        R1[0,1] = sum(w_r1*phi0*phi1)
        R1[1,1] = sum(w_r1*phi1*phi1)
        R1[1,0] = R1[0,1]
        R1[0,6] = sum(w_r1*phi0*phi2)
        R1[6,0] = R1[0,6]
        R1[6,6] = sum(w_r1*phi2*phi2)
        R1[1,6] = sum(w_r1*phi1*phi2)
        R1[6,1] = sum(w_r1*phi1*phi2)
        
        A_r1, b_r1 = \
            s.assemble(bilinear_forms=bf,linear_forms=lf,\
                       boundary_conditions={'dirichlet': None,
                                            'neumann':[(m_neumann,g_neumann)],
                                            'robin': [(m_robin_1,(gamma_1,g_robin_1))]})
<<<<<<< HEAD
        self.assertTrue(allclose(AA+AAx+AAy+R1,A_r1.toarray()),\
                        'Robin condition 1, system incorrect.')
        self.assertTrue(allclose(b+bb_neu+bb_r1,b_r1),\
                        'Robin conditions 1, rhs incorrect.')
        
=======
        self.assertTrue(allclose(AA+AAx+AAy+R1,A_r1.toarray()),'Robin condition 1, system incorrect.')
        self.assertTrue(allclose(b+bb_neu+bb_r1,b_r1),'Robin conditions 1, rhs incorrect.')
>>>>>>> 4275c09b
        
        #
        # Test Robin 2 conditions
        # 
        e_r2 = mesh.root_quadcell().get_edges('N') 
        
        r_phys_1d = rule_1d.map(e_r2,r_ref_1d)
        w_r1 = w_ref_1d*rule_1d.jacobian(e_r2)
        g_r2 = g_robin_2(r_phys_1d[:,0], r_phys_1d[:,1])
        bb_r2 = zeros((n_dofs,))
        bb_r2[0] = sum(w_r1*phi0*g_r1)
        bb_r2[1] = sum(w_r1*phi1*g_r1)
        bb_r2[6] = sum(w_r1*phi2*g_r1)
        
        R1 = zeros((n_dofs,n_dofs))
        R1[0,0] = sum(w_r1*phi0*phi0)
        R1[0,1] = sum(w_r1*phi0*phi1)
        R1[1,1] = sum(w_r1*phi1*phi1)
        R1[1,0] = R1[0,1]
        R1[0,6] = sum(w_r1*phi0*phi2)
        R1[6,0] = R1[0,6]
        R1[6,6] = sum(w_r1*phi2*phi2)
        R1[1,6] = sum(w_r1*phi1*phi2)
        R1[6,1] = sum(w_r1*phi1*phi2)
        
        A_r1, b_r1 = \
            s.assemble(bilinear_forms=bf,linear_forms=lf,\
                       boundary_conditions={'dirichlet': None,
                                            'neumann':[(m_neumann,g_neumann)],
                                            'robin': [(m_robin_1,(gamma_1,g_robin_1))]})
<<<<<<< HEAD
        self.assertTrue(allclose(AA+AAx+AAy+R1,A_r1.toarray()),\
                        'Robin condition 1, system incorrect.')
        self.assertTrue(allclose(b+bb_neu+bb_r1,b_r1),\
                        'Robin conditions 1, rhs incorrect.')
=======
        self.assertTrue(allclose(AA+AAx+AAy+R1,A_r1.toarray()),'Robin condition 1, system incorrect.')
        self.assertTrue(allclose(b+bb_neu+bb_r1,b_r1),'Robin conditions 1, rhs incorrect.')
>>>>>>> 4275c09b
         
        dofhandler = DofHandler(mesh,element)
        dofhandler.distribute_dofs()
        x = dofhandler.mesh_nodes()
        ui = u(x[:,0],x[:,1])
      
        #self.assertTrue(allclose(A.dot(ui),b), 
        #                'Nodal valued function does not solve system')
      
        #
        # Two squares
        #
        mesh = Mesh.newmesh(box=[2.0,2.5,1.0,3.0], grid_size=(2,1))
        mesh.refine()
        s = System(mesh,V,n_gauss=(6,9))
        bilinear_forms = [(1,'u','v')]
        linear_forms = [(1,'v')]
        A,_ = s.assemble(bilinear_forms=bilinear_forms, 
                       linear_forms=linear_forms)
      
        A_check = 1/36.0*array([[4,2,2,1,0,0],[2,8,1,4,2,1],[2,1,4,2,0,0],
                               [1,4,2,8,1,2],[0,2,0,1,4,2],[0,1,0,2,2,4]])
        self.assertAlmostEqual((A.toarray()-A_check).all(), 0, 12,\
                               'Incorrect mass matrix')
        
        
        
        #
        # Test a fine mesh (multiple elements ;))
        # 
        mesh = Mesh.newmesh(grid_size=(20,20))
        s = System(mesh,V)
        
        # Test hanging nodes
         
        
    def test_line_integral(self):
        # Define quadrature rule
        rule = GaussRule(2, shape='edge')
        w = rule.weights()
        
        # function f to be integrated over edge e
        f = lambda x,y: x**2*y
        e = Edge(Vertex((0,0)),Vertex((1,1)))
        
        # Map rule to physical entity
        x_ref = rule.map(e)
        jac = rule.jacobian(e)
        fvec = f(x_ref[:,0],x_ref[:,1])
        
        self.assertAlmostEqual(sum(dot(fvec,w))*jac,1/sqrt(2)/2,places=10,\
                               msg='Failed to integrate x^2y.')
        self.assertAlmostEqual(sum(w)*jac, sqrt(2), places=10,\
                               msg='Failed to integrate 1.')
        
    def test_flux_integral(self):
        """
        """<|MERGE_RESOLUTION|>--- conflicted
+++ resolved
@@ -91,19 +91,10 @@
     """
     Test System class
     """
-    
-    def test_bilinear_loc(self):
-        pass
-    
-    def test_linear_loc(self):
-        pass
-    
-    def test_local_eval(self):
-        pass
-    
     def test_assembly(self):
+        
         # ---------------------------------------------------------------------
-        # One square
+        # One square 
         # ---------------------------------------------------------------------
         #
         # Mass Matrix
@@ -358,16 +349,9 @@
                        boundary_conditions={'dirichlet': None,
                                             'neumann':[(m_neumann,g_neumann)],
                                             'robin': [(m_robin_1,(gamma_1,g_robin_1))]})
-<<<<<<< HEAD
-        self.assertTrue(allclose(AA+AAx+AAy+R1,A_r1.toarray()),\
-                        'Robin condition 1, system incorrect.')
-        self.assertTrue(allclose(b+bb_neu+bb_r1,b_r1),\
-                        'Robin conditions 1, rhs incorrect.')
-        
-=======
+        print(AA+AAx+AAy+R1-A_r1.toarray())
         self.assertTrue(allclose(AA+AAx+AAy+R1,A_r1.toarray()),'Robin condition 1, system incorrect.')
         self.assertTrue(allclose(b+bb_neu+bb_r1,b_r1),'Robin conditions 1, rhs incorrect.')
->>>>>>> 4275c09b
         
         #
         # Test Robin 2 conditions
@@ -376,11 +360,11 @@
         
         r_phys_1d = rule_1d.map(e_r2,r_ref_1d)
         w_r1 = w_ref_1d*rule_1d.jacobian(e_r2)
-        g_r2 = g_robin_2(r_phys_1d[:,0], r_phys_1d[:,1])
-        bb_r2 = zeros((n_dofs,))
-        bb_r2[0] = sum(w_r1*phi0*g_r1)
-        bb_r2[1] = sum(w_r1*phi1*g_r1)
-        bb_r2[6] = sum(w_r1*phi2*g_r1)
+        g_r1 = g_robin_1(r_phys_1d[:,0], r_phys_1d[:,1])
+        bb_r1 = zeros((n_dofs,))
+        bb_r1[0] = sum(w_r1*phi0*g_r1)
+        bb_r1[1] = sum(w_r1*phi1*g_r1)
+        bb_r1[6] = sum(w_r1*phi2*g_r1)
         
         R1 = zeros((n_dofs,n_dofs))
         R1[0,0] = sum(w_r1*phi0*phi0)
@@ -398,15 +382,9 @@
                        boundary_conditions={'dirichlet': None,
                                             'neumann':[(m_neumann,g_neumann)],
                                             'robin': [(m_robin_1,(gamma_1,g_robin_1))]})
-<<<<<<< HEAD
-        self.assertTrue(allclose(AA+AAx+AAy+R1,A_r1.toarray()),\
-                        'Robin condition 1, system incorrect.')
-        self.assertTrue(allclose(b+bb_neu+bb_r1,b_r1),\
-                        'Robin conditions 1, rhs incorrect.')
-=======
+        print(AA+AAx+AAy+R1-A_r1.toarray())
         self.assertTrue(allclose(AA+AAx+AAy+R1,A_r1.toarray()),'Robin condition 1, system incorrect.')
         self.assertTrue(allclose(b+bb_neu+bb_r1,b_r1),'Robin conditions 1, rhs incorrect.')
->>>>>>> 4275c09b
          
         dofhandler = DofHandler(mesh,element)
         dofhandler.distribute_dofs()
