--- conflicted
+++ resolved
@@ -432,9 +432,16 @@
         
         # Now assign in specific position
         n_samples = f.n_samples()
-<<<<<<< HEAD
         f.assign(np.arange(1,5), pos=0)
-=======
+        
+        f_eval_0 = f.eval(x_mpt, samples=np.array([0]))
+        f_eval_1ton = f.eval(x_mpt, samples=np.arange(1,n_samples))
+        self.assertTrue(np.allclose(f_eval_0.ravel(), f_det.T), 
+                        'Function value assignment incorrect.')
+        self.assertTrue(np.allclose(f_eval_1ton, f_rand[:,1:]), \
+                        'Function value assignment incorrect.')
+                                    
+
         f.assign(np.arange(1,5),pos=0)
         self.assertTrue(np.allclose(f.eval(x_mpt)[:,1:],f_rand[:,1:]),\
                         'Function value assignment incorrect.')
@@ -442,15 +449,8 @@
         self.assertTrue(np.allclose(f.eval(x_mpt, samples=0),\
                                     np.arange(1,5)),\
                         'Function value assignment incorrect.')
->>>>>>> 4a6596ed
-        
-        f_eval_0 = f.eval(x_mpt, samples=np.array([0]))
-        f_eval_1ton = f.eval(x_mpt, samples=np.arange(1,n_samples))
-        self.assertTrue(np.allclose(f_eval_0.ravel(), f_det.T), 
-                        'Function value assignment incorrect.')
-        self.assertTrue(np.allclose(f_eval_1ton, f_rand[:,1:]), \
-                        'Function value assignment incorrect.')
-                                    
+        
+
     def test_global_dofs(self):
         #
         # Check that global dofs are returned
